# Changelog

<<<<<<< HEAD
## [Version 0.2.10 hotfix](https://github.com/NVISO-BE/ee-outliers/releases/tag/0.2.9) (January 6, 2020)
- Flush elasticsearch bulk actions after every model
=======
## Unreleases
- Detection use cases are now stored in individual config files, rather than all in the main config file
>>>>>>> 519156d0

## [Version 0.2.9](https://github.com/NVISO-BE/ee-outliers/releases/tag/0.2.9) (November 18, 2019)
- Changed FileHandler to WatchedFilterHandler to support copytruncate log rotation
- Removed flush clause in finally statement in perform_analysis, which could cause outliers to crash in case Elasticsearch is down

## [Version 0.2.5](https://github.com/NVISO-BE/ee-outliers/releases/tag/0.2.5) (August 26, 2019)
- Add arbitrary config
- Enhance settings performance: store value when the configuration is parse
- Duplicate key/section in configuration doesn't produce a crash
- Add tests

## [Version 0.2.4](https://github.com/NVISO-BE/ee-outliers/releases/tag/0.2.4) (August 22, 2019)
- Fix Jenkins bug
- Return appropriate result if unit tests fail

## Version 0.2.3 (August 21, 2019)
- Add a new metric: `relative_english_entropy`
- Add docstring in main
- Enhance connection to Elasticsearch (in case they are some problem)

## Version 0.2.2 (August 20, 2019)
- Bug fix in Jenkings
- Fix bug with watcher that create bug when settings were modified
- DummyDocumentGenerate now work with dictionary (and not a lot of parameters)
- Add test for Notifier
- Fix [#48](https://github.com/NVISO-BE/ee-outliers/issues/48)

## Version 0.2.1 (August 16, 2019)
- Add documentation about Notifier ([here](documentation/NOTIFICATIONS.md))
- Integrate UML correctly in the documentation ([here](documentation/UML.md))
- Add docstring for a lot of methods
- Add `non_outlier_values` in `Metrics`
- Fix windows that was all the time recompute (changes between "count" and "scan")
- Add and enhance tests

## Version 0.2.0 (August 2, 2019)
- Move Docker image from "debian" to "python 3.6"
- Update ElasticSearch library to 6.4.0 (and also sentry to the version 0.10.2)
- Update Documentation (and add UML schema)
- Remove Beaconing (use metrics)
- Respect PEP8 (including max line size)
- Refactor analyzer (rename varaible, optimisation, split methods)
- Delete "add_term_to_batch" of Analyzer (go back to terms and rename "_add_document_to_batch")
- Document is now include in Outlier
- Housekeeping check file modification instead of using a clock
- Addapt logging to display correctly error (using "exc_info")
- Update the whitelist system (prepare the check of whitelist for batch)
- Using `if __name__ == '__main__'` in `outliers.py` to avoid problem
- Enhance and add tests (all models are tested)
- Create class to generate easily dummy document (see `DummyDocumentsGenerate`)

## Version 0.1.6 (June 8, 2019)
- Optimisation: first check that the number of document is upper than zero before to run the scan
- Small bug enhance (condition simplification)
- Move `add_term_to_batch` into Analyzer
- Move `print_analysis_intro` into Analyzer
- "timestamp_field", "history_window_days" and "history_window_hours" could be different for each model. If not define, take global value (see [#157](https://github.com/NVISO-BE/ee-outliers/issues/157))
- Add and enhance tests of Utils
- Test static methods of Analyzer and Outlier
- Create a class to test easily methods, without having ES connection (see `test_stub_es` file)
- Adapt result given by "count_document", depending of the ElasticSearch version
- Remove import done in the code
- Create `FileModificationWatcher`, which was done before in Utils.
- Bug fix [#154](https://github.com/NVISO-BE/ee-outliers/issues/154), [#156](https://github.com/NVISO-BE/ee-outliers/issues/156)

## Version 0.1.2 (November 13, 2018)

- "assets" is now a required global configuration section
- "outlier_assets" are no longer used on per-use-case basis
- "outlier_value" is no longer used

Please check the defaults/outliers.conf file for an example of this new format
<|MERGE_RESOLUTION|>--- conflicted
+++ resolved
@@ -1,12 +1,8 @@
 # Changelog
 
-<<<<<<< HEAD
 ## [Version 0.2.10 hotfix](https://github.com/NVISO-BE/ee-outliers/releases/tag/0.2.9) (January 6, 2020)
 - Flush elasticsearch bulk actions after every model
-=======
-## Unreleases
 - Detection use cases are now stored in individual config files, rather than all in the main config file
->>>>>>> 519156d0
 
 ## [Version 0.2.9](https://github.com/NVISO-BE/ee-outliers/releases/tag/0.2.9) (November 18, 2019)
 - Changed FileHandler to WatchedFilterHandler to support copytruncate log rotation
