from configparser import NoOptionError

import numpy as np

from helpers.analyzer import Analyzer
from helpers.singletons import settings, es, logging
from collections import defaultdict
from collections import Counter
import helpers.utils

DEFAULT_MIN_TARGET_BUCKETS = 10


class BeaconingAnalyzer(Analyzer):

    def evaluate_model(self):
        self.extract_additional_model_settings()

        self.total_events = es.count_documents(index=self.es_index, search_query=self.search_query,
                                               model_settings=self.model_settings)

        self.print_analysis_intro(event_type="evaluating " + self.model_name, total_events=self.total_events)
        logging.init_ticker(total_steps=self.total_events,
                            desc=self.model_name + " - evaluating " + self.model_type + " model")

        if self.total_events > 0:
            eval_terms_array = defaultdict()
            total_terms_added = 0

            for doc in es.scan(index=self.es_index, search_query=self.search_query, model_settings=self.model_settings):
                logging.tick()
                fields = es.extract_fields_from_document(
                                                doc, extract_derived_fields=self.model_settings["use_derived_fields"])

<<<<<<< HEAD
                if not self.is_document_whitelisted(fields, extract_field=False):
                    try:
                        target_sentences = helpers.utils.flatten_fields_into_sentences(
                                                    fields=fields, sentence_format=self.model_settings["target"])
                        aggregator_sentences = helpers.utils.flatten_fields_into_sentences(
                                                    fields=fields, sentence_format=self.model_settings["aggregator"])
                        will_process_doc = True
                    except (KeyError, TypeError):
                        logging.logger.debug("Skipping event which does not contain the target and aggregator fields " +
                                             "we are processing. - [" + self.model_name + "]")
                        will_process_doc = False
=======
                try:
                    target_sentences = helpers.utils.flatten_fields_into_sentences(
                                                fields=fields, sentence_format=self.model_settings["target"])
                    aggregator_sentences = helpers.utils.flatten_fields_into_sentences(
                                                fields=fields, sentence_format=self.model_settings["aggregator"])
                    will_process_doc = True
                except (KeyError, TypeError):
                    logging.logger.debug("Skipping event which does not contain the target and aggregator fields " +
                                         "we are processing. - [" + self.model_name + "]")
                    will_process_doc = False
>>>>>>> f23e7f5b

                if will_process_doc:
                    observations = dict()

                    for target_sentence in target_sentences:
                        flattened_target_sentence = helpers.utils.flatten_sentence(target_sentence)

                        for aggregator_sentence in aggregator_sentences:
                            flattened_aggregator_sentence = helpers.utils.flatten_sentence(aggregator_sentence)
                            eval_terms_array = self.add_term_to_batch(eval_terms_array,
                                                                      flattened_aggregator_sentence,
                                                                      flattened_target_sentence, observations, doc)

                    total_terms_added += len(target_sentences)

                # Evaluate batch of events against the model
                last_batch = (logging.current_step == self.total_events)
                if last_batch or total_terms_added >= self.model_settings["batch_eval_size"]:
                    logging.logger.info("evaluating batch of " + "{:,}".format(total_terms_added) + " terms")
                    outliers = self.evaluate_batch_for_outliers(terms=eval_terms_array)

                    if len(outliers) > 0:
                        unique_summaries = len(set(o.outlier_dict["summary"] for o in outliers))
                        logging.logger.info("total outliers in batch processed: " + str(len(outliers)) + " [" +
                                            str(unique_summaries) + " unique summaries]")
                    else:
                        logging.logger.info("no outliers detected in batch")

                    # Reset data structures for next batch
                    eval_terms_array = defaultdict()
                    total_terms_added = 0

        self.print_analysis_summary()

    def extract_additional_model_settings(self):
        try:
            self.model_settings["process_documents_chronologically"] = settings.config.getboolean(self.config_section_name, "process_documents_chronologically")
        except NoOptionError:
            self.model_settings["process_documents_chronologically"] = True

        self.model_settings["target"] = settings.config.get(self.config_section_name, "target")\
            .replace(' ', '').split(",")  # remove unnecessary whitespace, split fields
        self.model_settings["aggregator"] = settings.config.get(self.config_section_name, "aggregator")\
            .replace(' ', '').split(",")  # remove unnecessary whitespace, split fields
        self.model_settings["trigger_sensitivity"] = settings.config.getfloat(self.config_section_name,
                                                                            "trigger_sensitivity")
        self.model_settings["batch_eval_size"] = settings.config.getint("beaconing", "beaconing_batch_eval_size")

        try:
            self.model_settings["min_target_buckets"] = settings.config.getint(self.config_section_name,
                                                                               "min_target_buckets")
        except NoOptionError:
            self.model_settings["min_target_buckets"] = DEFAULT_MIN_TARGET_BUCKETS

    def evaluate_batch_for_outliers(self, terms=None):
        # Initialize
        outliers = list()

        # In case we want to count terms within an aggregator, it's a bit easier.
        # For example:
        # terms["smsc.exe"][A, B, C, D, D, E]
        # terms["abc.exe"][A, A, B]
        # is converted into:
        # First iteration: "smsc.exe" -> counted_target_values: {A: 1, B: 1, C: 1, D: 2, E: 1}
        # For each aggregator, we iterate over all terms within it:
        # term_value_count for a document with term "A" then becomes "1" in the example above.
        # we then flag an outlier if that "1" is an outlier in the array ["1 1 1 2 1"]
        for _, aggregator_value in enumerate(terms):
            # Count percentage of each target value occuring
            counted_targets = Counter(terms[aggregator_value]["targets"])
            counted_target_values = list(counted_targets.values())

            logging.logger.debug("terms count for aggregator value " + aggregator_value + " -> " + str(counted_targets))

            if len(counted_targets) < self.model_settings["min_target_buckets"]:
                logging.logger.debug("less than " + str(self.model_settings["min_target_buckets"]) +
                                     " time buckets, skipping analysis")
                continue

            coeff_of_variation = np.std(counted_target_values) / np.mean(counted_target_values)
            logging.logger.debug("coefficient of variation deviation: " + str(coeff_of_variation))

            # if, is outlier
            if coeff_of_variation < self.model_settings["trigger_sensitivity"]:
                for term_counter, term_value in enumerate(terms[aggregator_value]["targets"]):
                    term_value_count = counted_targets[term_value]
                    outliers.append(self.prepare_and_process_outlier(coeff_of_variation, term_value_count, terms,
                                                                     aggregator_value, term_counter))

        return outliers

    def prepare_and_process_outlier(self, decision_frontier, term_value_count, terms, aggregator_value, term_counter):
        # Extract fields from raw document
        fields = es.extract_fields_from_document(terms[aggregator_value]["raw_docs"][term_counter],
                                                 extract_derived_fields=self.model_settings["use_derived_fields"])

        observations = terms[aggregator_value]["observations"][term_counter]

        observations["aggregator"] = aggregator_value
        observations["term"] = terms[aggregator_value]["targets"][term_counter]
        observations["term_count"] = term_value_count
        observations["decision_frontier"] = decision_frontier
        observations["confidence"] = np.abs(decision_frontier - self.model_settings["trigger_sensitivity"])

        return self.process_outlier(fields, terms[aggregator_value]["raw_docs"][term_counter],
                                    extra_outlier_information=observations)<|MERGE_RESOLUTION|>--- conflicted
+++ resolved
@@ -32,19 +32,6 @@
                 fields = es.extract_fields_from_document(
                                                 doc, extract_derived_fields=self.model_settings["use_derived_fields"])
 
-<<<<<<< HEAD
-                if not self.is_document_whitelisted(fields, extract_field=False):
-                    try:
-                        target_sentences = helpers.utils.flatten_fields_into_sentences(
-                                                    fields=fields, sentence_format=self.model_settings["target"])
-                        aggregator_sentences = helpers.utils.flatten_fields_into_sentences(
-                                                    fields=fields, sentence_format=self.model_settings["aggregator"])
-                        will_process_doc = True
-                    except (KeyError, TypeError):
-                        logging.logger.debug("Skipping event which does not contain the target and aggregator fields " +
-                                             "we are processing. - [" + self.model_name + "]")
-                        will_process_doc = False
-=======
                 try:
                     target_sentences = helpers.utils.flatten_fields_into_sentences(
                                                 fields=fields, sentence_format=self.model_settings["target"])
@@ -55,7 +42,6 @@
                     logging.logger.debug("Skipping event which does not contain the target and aggregator fields " +
                                          "we are processing. - [" + self.model_name + "]")
                     will_process_doc = False
->>>>>>> f23e7f5b
 
                 if will_process_doc:
                     observations = dict()
