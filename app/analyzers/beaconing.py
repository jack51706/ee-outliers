from configparser import NoOptionError

import numpy as np

from helpers.analyzer import Analyzer
from helpers.singletons import settings, es, logging
from collections import defaultdict
from collections import Counter
import helpers.utils

DEFAULT_MIN_TARGET_BUCKETS = 10


class BeaconingAnalyzer(Analyzer):

    def evaluate_model(self):
        self.extract_additional_model_settings()

        self.total_events = es.count_documents(index=self.es_index, search_query=self.search_query,
                                               model_settings=self.model_settings)

        self.print_analysis_intro(event_type="evaluating " + self.model_name, total_events=self.total_events)
        logging.init_ticker(total_steps=self.total_events,
                            desc=self.model_name + " - evaluating " + self.model_type + " model")

        if self.total_events > 0:
            eval_terms_array = defaultdict()
            total_terms_added = 0

            for doc in es.scan(index=self.es_index, search_query=self.search_query, model_settings=self.model_settings):
                logging.tick()
                fields = es.extract_fields_from_document(
                                                doc, extract_derived_fields=self.model_settings["use_derived_fields"])

                try:
                    target_sentences = helpers.utils.flatten_fields_into_sentences(
                                                fields=fields, sentence_format=self.model_settings["target"])
                    aggregator_sentences = helpers.utils.flatten_fields_into_sentences(
                                                fields=fields, sentence_format=self.model_settings["aggregator"])
                    will_process_doc = True
                except (KeyError, TypeError):
                    logging.logger.debug("Skipping event which does not contain the target and aggregator fields " +
                                         "we are processing. - [" + self.model_name + "]")
                    will_process_doc = False

                if will_process_doc:
                    observations = dict()

                    for target_sentence in target_sentences:
                        flattened_target_sentence = helpers.utils.flatten_sentence(target_sentence)

                        for aggregator_sentence in aggregator_sentences:
                            flattened_aggregator_sentence = helpers.utils.flatten_sentence(aggregator_sentence)
                            eval_terms_array = self.add_term_to_batch(eval_terms_array,
                                                                      flattened_aggregator_sentence,
                                                                      flattened_target_sentence, observations, doc)

                    total_terms_added += len(target_sentences)

                # Evaluate batch of events against the model
                last_batch = (logging.current_step == self.total_events)
                if last_batch or total_terms_added >= self.model_settings["batch_eval_size"]:
                    logging.logger.info("evaluating batch of " + "{:,}".format(total_terms_added) + " terms")
                    self._run_evaluate_documents(eval_terms_array)

                    # Reset data structures for next batch
                    eval_terms_array = defaultdict()
                    total_terms_added = 0

        self.print_analysis_summary()

    def _run_evaluate_documents(self, eval_terms_array):
        # Evaluate first the documents
        outliers, documents_need_to_be_removed = self.evaluate_batch_for_outliers(terms=eval_terms_array,
                                                                                  es_process_outlier=False)

        print("outliers", len(outliers), outliers)
        print("documents_need_to_be_removed", documents_need_to_be_removed)

        new_eval_terms_array = {}
        for aggregator_value, term_counter in documents_need_to_be_removed.items():
            new_eval_terms_array[aggregator_value] = eval_terms_array[aggregator_value]
            new_eval_terms_array = self.remove_term_to_batch(new_eval_terms_array, aggregator_value,
                                                             term_counter)

        print("new_eval_terms_array", new_eval_terms_array)
        outliers, documents_need_to_be_removed = self.evaluate_batch_for_outliers(
            terms=new_eval_terms_array, es_process_outlier=True)
        print("outliers 2", len(outliers), outliers)

        if len(outliers) > 0:
            unique_summaries = len(set(o.outlier_dict["summary"] for o in outliers))
            logging.logger.info("total outliers in batch processed: " + str(len(outliers)) + " [" +
                                str(unique_summaries) + " unique summaries]")
        else:
            logging.logger.info("no outliers detected in batch")

    def extract_additional_model_settings(self):
        try:
            self.model_settings["process_documents_chronologically"] = settings.config.getboolean(self.config_section_name, "process_documents_chronologically")
        except NoOptionError:
            self.model_settings["process_documents_chronologically"] = True

        self.model_settings["target"] = settings.config.get(self.config_section_name, "target")\
            .replace(' ', '').split(",")  # remove unnecessary whitespace, split fields
        self.model_settings["aggregator"] = settings.config.get(self.config_section_name, "aggregator")\
            .replace(' ', '').split(",")  # remove unnecessary whitespace, split fields
        self.model_settings["trigger_sensitivity"] = settings.config.getfloat(self.config_section_name,
                                                                              "trigger_sensitivity")
        self.model_settings["batch_eval_size"] = settings.config.getint("beaconing", "beaconing_batch_eval_size")

        try:
            self.model_settings["min_target_buckets"] = settings.config.getint(self.config_section_name,
                                                                               "min_target_buckets")
        except NoOptionError:
            self.model_settings["min_target_buckets"] = DEFAULT_MIN_TARGET_BUCKETS

    def evaluate_batch_for_outliers(self, terms=None, es_process_outlier=True):
        # Initialize
        outliers = list()
        documents_need_to_be_removed = defaultdict(list)

        # In case we want to count terms within an aggregator, it's a bit easier.
        # For example:
        # terms["smsc.exe"][A, B, C, D, D, E]
        # terms["abc.exe"][A, A, B]
        # is converted into:
        # First iteration: "smsc.exe" -> counted_target_values: {A: 1, B: 1, C: 1, D: 2, E: 1}
        # For each aggregator, we iterate over all terms within it:
        # term_value_count for a document with term "A" then becomes "1" in the example above.
        # we then flag an outlier if that "1" is an outlier in the array ["1 1 1 2 1"]
        for _, aggregator_value in enumerate(terms):
            # Count percentage of each target value occuring
            counted_targets = Counter(terms[aggregator_value]["targets"])
            counted_target_values = list(counted_targets.values())

            logging.logger.debug("terms count for aggregator value " + aggregator_value + " -> " + str(counted_targets))

            if len(counted_targets) < self.model_settings["min_target_buckets"]:
                logging.logger.debug("less than " + str(self.model_settings["min_target_buckets"]) +
                                     " time buckets, skipping analysis")
                continue

            coeff_of_variation = np.std(counted_target_values) / np.mean(counted_target_values)
            logging.logger.debug("coefficient of variation deviation: " + str(coeff_of_variation))

<<<<<<< HEAD
            for term_counter, term_value in enumerate(terms[aggregator_value]["targets"]):
                term_value_count = counted_targets[term_value]

                # if, is outlier
                if coeff_of_variation < self.model_settings["trigger_sensitivity"]:
                    outlier = self.prepare_and_process_outlier(coeff_of_variation, term_value_count, terms,
                                                               aggregator_value, term_counter,
                                                               es_process_outlier=es_process_outlier)
                    if outlier.is_whitelisted():
                        print("Outlier is whitelisted !", outlier)
                        documents_need_to_be_removed[aggregator_value].append(term_counter)
                    else:
                        print("Outlier NOT whitelisted", outlier)
                        outliers.append(outlier)
                    print(terms[aggregator_value]["raw_docs"][term_counter])
=======
            # if, is outlier
            if coeff_of_variation < self.model_settings["trigger_sensitivity"]:
                for term_counter, term_value in enumerate(terms[aggregator_value]["targets"]):
                    term_value_count = counted_targets[term_value]
                    outliers.append(self.prepare_and_process_outlier(coeff_of_variation, term_value_count, terms,
                                                                     aggregator_value, term_counter))
>>>>>>> 04528f51

        return outliers, documents_need_to_be_removed

    def prepare_and_process_outlier(self, decision_frontier, term_value_count, terms, aggregator_value, term_counter,
                                    es_process_outlier=True):
        # Extract fields from raw document
        fields = es.extract_fields_from_document(terms[aggregator_value]["raw_docs"][term_counter],
                                                 extract_derived_fields=self.model_settings["use_derived_fields"])

        observations = terms[aggregator_value]["observations"][term_counter]

        observations["aggregator"] = aggregator_value
        observations["term"] = terms[aggregator_value]["targets"][term_counter]
        observations["term_count"] = term_value_count
        observations["decision_frontier"] = decision_frontier
        observations["confidence"] = np.abs(decision_frontier - self.model_settings["trigger_sensitivity"])

        return self.process_outlier(fields, terms[aggregator_value]["raw_docs"][term_counter],
                                    extra_outlier_information=observations, es_process_outlier=es_process_outlier)<|MERGE_RESOLUTION|>--- conflicted
+++ resolved
@@ -144,12 +144,11 @@
             coeff_of_variation = np.std(counted_target_values) / np.mean(counted_target_values)
             logging.logger.debug("coefficient of variation deviation: " + str(coeff_of_variation))
 
-<<<<<<< HEAD
-            for term_counter, term_value in enumerate(terms[aggregator_value]["targets"]):
-                term_value_count = counted_targets[term_value]
+            # if, is outlier
+            if coeff_of_variation < self.model_settings["trigger_sensitivity"]:
+                for term_counter, term_value in enumerate(terms[aggregator_value]["targets"]):
+                    term_value_count = counted_targets[term_value]
 
-                # if, is outlier
-                if coeff_of_variation < self.model_settings["trigger_sensitivity"]:
                     outlier = self.prepare_and_process_outlier(coeff_of_variation, term_value_count, terms,
                                                                aggregator_value, term_counter,
                                                                es_process_outlier=es_process_outlier)
@@ -160,14 +159,6 @@
                         print("Outlier NOT whitelisted", outlier)
                         outliers.append(outlier)
                     print(terms[aggregator_value]["raw_docs"][term_counter])
-=======
-            # if, is outlier
-            if coeff_of_variation < self.model_settings["trigger_sensitivity"]:
-                for term_counter, term_value in enumerate(terms[aggregator_value]["targets"]):
-                    term_value_count = counted_targets[term_value]
-                    outliers.append(self.prepare_and_process_outlier(coeff_of_variation, term_value_count, terms,
-                                                                     aggregator_value, term_counter))
->>>>>>> 04528f51
 
         return outliers, documents_need_to_be_removed
 
