from configparser import NoOptionError

import numpy as np

from helpers.analyzer import Analyzer
from helpers.singletons import settings, es, logging
from collections import defaultdict
from collections import Counter
import helpers.utils

DEFAULT_MIN_TARGET_BUCKETS = 10


class BeaconingAnalyzer(Analyzer):

    def evaluate_model(self):
        self.extract_additional_model_settings()

        search_query = es.filter_by_query_string(self.model_settings["es_query_filter"])
        self.total_events = es.count_documents(index=self.es_index, search_query=search_query)

        logging.print_analysis_intro(event_type="evaluating " + self.model_name, total_events=self.total_events)
        logging.init_ticker(total_steps=self.total_events, desc=self.model_name + " - evaluating " + self.model_type + " model")

<<<<<<< HEAD
        eval_terms_array = defaultdict()
        total_terms_added = 0

        outlier_batches_trend = 0
        for doc in es.scan(index=self.es_index, search_query=search_query):
            logging.tick()
            fields = es.extract_fields_from_document(doc, extract_derived_fields=self.model_settings["use_derived_fields"])

            try:
                target_sentences = helpers.utils.flatten_fields_into_sentences(fields=fields, sentence_format=self.model_settings["target"])
                aggregator_sentences = helpers.utils.flatten_fields_into_sentences(fields=fields, sentence_format=self.model_settings["aggregator"])
                will_process_doc = True
            except (KeyError, TypeError):
                logging.logger.debug("Skipping event which does not contain the target and aggregator fields we are processing. - [" + self.model_name + "]")
                will_process_doc = False

            if will_process_doc:
                observations = dict()

                for target_sentence in target_sentences:
                    flattened_target_sentence = helpers.utils.flatten_sentence(target_sentence)

                    for aggregator_sentence in aggregator_sentences:
                        flattened_aggregator_sentence = helpers.utils.flatten_sentence(aggregator_sentence)
                        eval_terms_array = self.add_term_to_batch(eval_terms_array, flattened_aggregator_sentence,
                                                             flattened_target_sentence, observations, doc)

                total_terms_added += len(target_sentences)

            # Evaluate batch of events against the model
            last_batch = (logging.current_step == self.total_events)
            if last_batch or total_terms_added >= self.model_settings["batch_eval_size"]:
                logging.logger.info("evaluating batch of " + "{:,}".format(total_terms_added) + " terms")
                outliers = self.evaluate_batch_for_outliers(terms=eval_terms_array)

                if len(outliers) > 0:
                    unique_summaries = len(set(o.outlier_dict["summary"] for o in outliers))
                    logging.logger.info("total outliers in batch processed: " + str(len(outliers)) + " [" + str(unique_summaries) + " unique summaries]")
                    outlier_batches_trend += 1
                else:
                    logging.logger.info("no outliers detected in batch")
                    outlier_batches_trend -= 1

                # Reset data structures for next batch
                eval_terms_array = defaultdict()
                total_terms_added = 0
=======
        if self.total_events > 0:
            eval_terms_array = defaultdict()
            total_terms_added = 0

            outlier_batches_trend = 0
            for doc in es.scan(index=self.es_index, search_query=search_query):
                logging.tick()
                fields = es.extract_fields_from_document(doc, extract_derived_fields=self.model_settings["use_derived_fields"])

                try:
                    target_sentences = helpers.utils.flatten_fields_into_sentences(fields=fields, sentence_format=self.model_settings["target"])
                    aggregator_sentences = helpers.utils.flatten_fields_into_sentences(fields=fields, sentence_format=self.model_settings["aggregator"])
                    will_process_doc = True
                except (KeyError, TypeError):
                    logging.logger.debug("Skipping event which does not contain the target and aggregator fields we are processing. - [" + self.model_name + "]")
                    will_process_doc = False

                if will_process_doc:
                    observations = dict()

                    for target_sentence in target_sentences:
                        flattened_target_sentence = helpers.utils.flatten_sentence(target_sentence)

                        for aggregator_sentence in aggregator_sentences:
                            flattened_aggregator_sentence = helpers.utils.flatten_sentence(aggregator_sentence)
                            eval_terms_array = self.add_term_to_batch(eval_terms_array, flattened_aggregator_sentence, flattened_target_sentence, observations, doc)

                    total_terms_added += len(target_sentences)

                # Evaluate batch of events against the model
                last_batch = (logging.current_step == self.total_events)
                if last_batch or total_terms_added >= self.model_settings["batch_eval_size"]:
                    logging.logger.info("evaluating batch of " + "{:,}".format(total_terms_added) + " terms")
                    outliers = self.evaluate_batch_for_outliers(terms=eval_terms_array)

                    if len(outliers) > 0:
                        unique_summaries = len(set(o.outlier_dict["summary"] for o in outliers))
                        logging.logger.info("total outliers in batch processed: " + str(len(outliers)) + " [" + str(unique_summaries) + " unique summaries]")
                        outlier_batches_trend += 1
                    else:
                        logging.logger.info("no outliers detected in batch")
                        outlier_batches_trend -= 1

                    # Reset data structures for next batch
                    eval_terms_array = defaultdict()
                    total_terms_added = 0
>>>>>>> 57660e3a

        self.print_analysis_summary()

    def extract_additional_model_settings(self):
        self.model_settings["target"] = settings.config.get(self.config_section_name, "target").replace(' ', '').split(",")  # remove unnecessary whitespace, split fields
        self.model_settings["aggregator"] = settings.config.get(self.config_section_name, "aggregator").replace(' ', '').split(",")  # remove unnecessary whitespace, split fields
        self.model_settings["trigger_sensitivity"] = settings.config.getint(self.config_section_name, "trigger_sensitivity")
        self.model_settings["batch_eval_size"] = settings.config.getint("beaconing", "beaconing_batch_eval_size")

        try:
            self.model_settings["min_target_buckets"] = settings.config.getint(self.config_section_name, "min_target_buckets")
        except NoOptionError:
            self.model_settings["min_target_buckets"] = DEFAULT_MIN_TARGET_BUCKETS


    def evaluate_batch_for_outliers(self, terms=None):
        # Initialize
        outliers = list()

        # In case we want to count terms within an aggregator, it's a bit easier.
        # For example:
        # terms["smsc.exe"][A, B, C, D, D, E]
        # terms["abc.exe"][A, A, B]
        # is converted into:
        # First iteration: "smsc.exe" -> counted_target_values: {A: 1, B: 1, C: 1, D: 2, E: 1}
        # For each aggregator, we iterate over all terms within it:
        # term_value_count for a document with term "A" then becomes "1" in the example above.
        # we then flag an outlier if that "1" is an outlier in the array ["1 1 1 2 1"]
        for _, aggregator_value in enumerate(terms):
            # Count percentage of each target value occuring
            counted_targets = Counter(terms[aggregator_value]["targets"])
            counted_target_values = list(counted_targets.values())

            logging.logger.debug("terms count for aggregator value " + aggregator_value + " -> " + str(counted_targets))

            if len(counted_targets) < self.model_settings["min_target_buckets"]:
                logging.logger.debug("less than " + str(self.model_settings["min_target_buckets"]) + " time buckets, skipping analysis")
                continue

            stdev = np.std(counted_target_values)
            logging.logger.debug("standard deviation: " + str(stdev))

            for term_counter, term_value in enumerate(terms[aggregator_value]["targets"]):
                term_value_count = counted_targets[term_value]

                # if, is outlier
                if stdev < self.model_settings["trigger_sensitivity"]:
                    outliers.append(self.prepare_and_process_outlier(stdev, term_value_count, terms, aggregator_value, term_counter))

        return outliers

    def prepare_and_process_outlier(self, decision_frontier, term_value_count, terms, aggregator_value, term_counter):
        # Extract fields from raw document
        fields = es.extract_fields_from_document(terms[aggregator_value]["raw_docs"][term_counter], extract_derived_fields=self.model_settings["use_derived_fields"])

        observations = terms[aggregator_value]["observations"][term_counter]

        observations["aggregator"] = aggregator_value
        observations["term"] = terms[aggregator_value]["targets"][term_counter]
        observations["term_count"] = term_value_count
        observations["decision_frontier"] = decision_frontier
        observations["confidence"] = np.abs(decision_frontier - term_value_count)

        return self.process_outlier(fields, terms[aggregator_value]["raw_docs"][term_counter], extra_outlier_information=observations)<|MERGE_RESOLUTION|>--- conflicted
+++ resolved
@@ -22,54 +22,6 @@
         logging.print_analysis_intro(event_type="evaluating " + self.model_name, total_events=self.total_events)
         logging.init_ticker(total_steps=self.total_events, desc=self.model_name + " - evaluating " + self.model_type + " model")
 
-<<<<<<< HEAD
-        eval_terms_array = defaultdict()
-        total_terms_added = 0
-
-        outlier_batches_trend = 0
-        for doc in es.scan(index=self.es_index, search_query=search_query):
-            logging.tick()
-            fields = es.extract_fields_from_document(doc, extract_derived_fields=self.model_settings["use_derived_fields"])
-
-            try:
-                target_sentences = helpers.utils.flatten_fields_into_sentences(fields=fields, sentence_format=self.model_settings["target"])
-                aggregator_sentences = helpers.utils.flatten_fields_into_sentences(fields=fields, sentence_format=self.model_settings["aggregator"])
-                will_process_doc = True
-            except (KeyError, TypeError):
-                logging.logger.debug("Skipping event which does not contain the target and aggregator fields we are processing. - [" + self.model_name + "]")
-                will_process_doc = False
-
-            if will_process_doc:
-                observations = dict()
-
-                for target_sentence in target_sentences:
-                    flattened_target_sentence = helpers.utils.flatten_sentence(target_sentence)
-
-                    for aggregator_sentence in aggregator_sentences:
-                        flattened_aggregator_sentence = helpers.utils.flatten_sentence(aggregator_sentence)
-                        eval_terms_array = self.add_term_to_batch(eval_terms_array, flattened_aggregator_sentence,
-                                                             flattened_target_sentence, observations, doc)
-
-                total_terms_added += len(target_sentences)
-
-            # Evaluate batch of events against the model
-            last_batch = (logging.current_step == self.total_events)
-            if last_batch or total_terms_added >= self.model_settings["batch_eval_size"]:
-                logging.logger.info("evaluating batch of " + "{:,}".format(total_terms_added) + " terms")
-                outliers = self.evaluate_batch_for_outliers(terms=eval_terms_array)
-
-                if len(outliers) > 0:
-                    unique_summaries = len(set(o.outlier_dict["summary"] for o in outliers))
-                    logging.logger.info("total outliers in batch processed: " + str(len(outliers)) + " [" + str(unique_summaries) + " unique summaries]")
-                    outlier_batches_trend += 1
-                else:
-                    logging.logger.info("no outliers detected in batch")
-                    outlier_batches_trend -= 1
-
-                # Reset data structures for next batch
-                eval_terms_array = defaultdict()
-                total_terms_added = 0
-=======
         if self.total_events > 0:
             eval_terms_array = defaultdict()
             total_terms_added = 0
@@ -95,7 +47,8 @@
 
                         for aggregator_sentence in aggregator_sentences:
                             flattened_aggregator_sentence = helpers.utils.flatten_sentence(aggregator_sentence)
-                            eval_terms_array = self.add_term_to_batch(eval_terms_array, flattened_aggregator_sentence, flattened_target_sentence, observations, doc)
+                            eval_terms_array = self.add_term_to_batch(eval_terms_array, flattened_aggregator_sentence,
+                                                                 flattened_target_sentence, observations, doc)
 
                     total_terms_added += len(target_sentences)
 
@@ -116,7 +69,6 @@
                     # Reset data structures for next batch
                     eval_terms_array = defaultdict()
                     total_terms_added = 0
->>>>>>> 57660e3a
 
         self.print_analysis_summary()
 
