--- conflicted
+++ resolved
@@ -32,27 +32,6 @@
 
                 fields = es.extract_fields_from_document(
                                             doc, extract_derived_fields=self.model_settings["use_derived_fields"])
-<<<<<<< HEAD
-                if not self.is_document_whitelisted(fields, extract_field=False):
-                    try:
-                        target_value = helpers.utils.flatten_sentence(helpers.utils.get_dotkey_value(
-                                                fields, self.model_settings["target"], case_sensitive=True))
-                        aggregator_sentences = helpers.utils.flatten_fields_into_sentences(
-                                                fields=fields, sentence_format=self.model_settings["aggregator"])
-                    except (KeyError, TypeError):
-                        logging.logger.debug("skipping event which does not contain the target and aggregator " +
-                                             "fields we are processing. - [" + self.model_name + "]")
-                        continue
-
-                    metric, observations = self.calculate_metric(self.model_settings["metric"], target_value)
-
-                    if metric is not None:  # explicitly check for none, since "0" can be OK as a metric!
-                        total_metrics_added += 1
-                        for aggregator_sentence in aggregator_sentences:
-                            flattened_aggregator_sentence = helpers.utils.flatten_sentence(aggregator_sentence)
-                            eval_metrics = self.add_metric_to_batch(eval_metrics, flattened_aggregator_sentence,
-                                                                    target_value, metric, observations, doc)
-=======
                 try:
                     target_value = helpers.utils.flatten_sentence(helpers.utils.get_dotkey_value(
                                             fields, self.model_settings["target"], case_sensitive=True))
@@ -71,7 +50,6 @@
                         flattened_aggregator_sentence = helpers.utils.flatten_sentence(aggregator_sentence)
                         eval_metrics = self.add_metric_to_batch(eval_metrics, flattened_aggregator_sentence,
                                                                 target_value, metric, observations, doc)
->>>>>>> f23e7f5b
 
                 # Evaluate batch of events against the model
                 last_batch = (logging.current_step == self.total_events)
