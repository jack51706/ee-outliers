from configparser import NoOptionError

import numpy as np
from helpers.singletons import settings, es, logging
from collections import defaultdict
import re
import helpers.utils
from helpers.analyzer import Analyzer

SUPPORTED_METRICS = ["length", "numerical_value", "entropy", "base64_encoded_length", "hex_encoded_length",
                     "url_length"]
SUPPORTED_TRIGGERS = ["high", "low"]


class MetricsAnalyzer(Analyzer):

    def evaluate_model(self):
        eval_metrics = defaultdict()
        total_metrics_added = 0

        self.total_events = es.count_documents(index=self.es_index, search_query=self.search_query,
                                               model_settings=self.model_settings)
        self.print_analysis_intro(event_type="evaluating " + self.config_section_name, total_events=self.total_events)

        logging.init_ticker(total_steps=self.total_events,
                            desc=self.model_name + " - evaluating " + self.model_type + " model")
        if self.total_events > 0:
            for doc in es.scan(index=self.es_index, search_query=self.search_query, model_settings=self.model_settings):
                logging.tick()

                fields = es.extract_fields_from_document(
                                            doc, extract_derived_fields=self.model_settings["use_derived_fields"])
                try:
                    target_value = helpers.utils.flatten_sentence(helpers.utils.get_dotkey_value(
                                            fields, self.model_settings["target"], case_sensitive=True))
                    aggregator_sentences = helpers.utils.flatten_fields_into_sentences(
                                            fields=fields, sentence_format=self.model_settings["aggregator"])
                    will_process_doc = True
                except (KeyError, TypeError):
                    logging.logger.debug("skipping event which does not contain the target and aggregator " +
                                         "fields we are processing. - [" + self.model_name + "]")
                    will_process_doc = False

                if will_process_doc:
                    metric, observations = self.calculate_metric(self.model_settings["metric"], target_value)

                    if metric is not None:  # explicitly check for none, since "0" can be OK as a metric!
                        total_metrics_added += 1
                        for aggregator_sentence in aggregator_sentences:
                            flattened_aggregator_sentence = helpers.utils.flatten_sentence(aggregator_sentence)
                            eval_metrics = self.add_metric_to_batch(eval_metrics, flattened_aggregator_sentence,
                                                                target_value, metric, observations, doc)

                # Evaluate batch of events against the model
                last_batch = (logging.current_step == self.total_events)
                if last_batch or total_metrics_added >= settings.config.getint("metrics", "metrics_batch_eval_size"):
                    logging.logger.info("evaluating batch of " + "{:,}".format(total_metrics_added) + " metrics [" +
                                        "{:,}".format(logging.current_step) + " events processed]")
                    outliers, remaining_metrics = self.evaluate_batch_for_outliers(metrics=eval_metrics,
                                                                                   model_settings=self.model_settings,
                                                                                   last_batch=last_batch)

                    if len(outliers) > 0:
                        unique_summaries = len(set(o.outlier_dict["summary"] for o in outliers))
                        logging.logger.info("total outliers in batch processed: " + str(len(outliers)) + " [" +
                                            str(unique_summaries) + " unique summaries]")
                    else:
                        logging.logger.info("no outliers detected in batch")

                    # Reset data structures for next batch
                    eval_metrics = remaining_metrics.copy()
                    total_metrics_added = 0

        self.print_analysis_summary()

    def _extract_additional_model_settings(self):
        """
        Override method from Analyzer
        """
        try:
            self.model_settings["process_documents_chronologically"] = settings.config.getboolean(self.config_section_name, "process_documents_chronologically")
        except NoOptionError:
            self.model_settings["process_documents_chronologically"] = True

        self.model_settings["target"] = settings.config.get(self.config_section_name, "target")
        self.model_settings["aggregator"] = settings.config.get(self.config_section_name, "aggregator")\
            .replace(' ', '').split(",")

        self.model_settings["metric"] = settings.config.get(self.config_section_name, "metric")
        self.model_settings["trigger_on"] = settings.config.get(self.config_section_name, "trigger_on")
        self.model_settings["trigger_method"] = settings.config.get(self.config_section_name, "trigger_method")
        self.model_settings["trigger_sensitivity"] = settings.config.getint(self.config_section_name,
                                                                            "trigger_sensitivity")

        if self.model_settings["metric"] not in SUPPORTED_METRICS:
            raise ValueError("Unsupported metric " + self.model_settings["metric"])

        if self.model_settings["trigger_on"] not in SUPPORTED_TRIGGERS:
            raise ValueError("Unexpected outlier trigger condition " + self.model_settings["trigger_on"])

    def evaluate_batch_for_outliers(self, metrics=None, model_settings=None, last_batch=False):
        # Initialize
        outliers = list()
        remaining_metrics = metrics.copy()

        for _, aggregator_value in enumerate(metrics):

            # Check if we have sufficient data, meaning at least 100 metrics. if not, continue. Else,
            # evaluate for outliers.
            if len(metrics[aggregator_value]["metrics"]) < 100 and last_batch is False:
                continue
            else:
                # Remove from remaining metrics, as we will be handling it in a second
                del remaining_metrics[aggregator_value]

            # Calculate the decision frontier
            decision_frontier = helpers.utils.get_decision_frontier(model_settings["trigger_method"],
                                                                    metrics[aggregator_value]["metrics"],
                                                                    model_settings["trigger_sensitivity"],
                                                                    model_settings["trigger_on"])
<<<<<<< HEAD
            logging.logger.debug("using decision frontier " + str(decision_frontier) + " for aggregator " + str(aggregator_value) + " - " + model_settings["metric"])
            logging.logger.debug("example metric from batch for " + metrics[aggregator_value]["observations"][0]["target"] + ": " + str(metrics[aggregator_value]["metrics"][0]))
=======
            logging.logger.debug("using decision frontier " + str(decision_frontier) + " for aggregator " +
                                 str(aggregator_value) + " - " + model_settings["metric"])
            logging.logger.debug("example metric from batch for " +
                                 metrics[aggregator_value]["observations"][0]["target"] + ": " +
                                 str(metrics[aggregator_value]["metrics"][0]))
>>>>>>> b9b4a32a

            # Calculate all outliers in array
            for ii, metric_value in enumerate(metrics[aggregator_value]["metrics"]):
                is_outlier = helpers.utils.is_outlier(metric_value, decision_frontier, model_settings["trigger_on"])

                if is_outlier:
                    confidence = np.abs(decision_frontier - metric_value)

                    # Extract fields from raw document
                    fields = es.extract_fields_from_document(
                                                    metrics[aggregator_value]["raw_docs"][ii],
                                                    extract_derived_fields=self.model_settings["use_derived_fields"])

                    observations = metrics[aggregator_value]["observations"][ii]
                    observations["metric"] = metric_value
                    observations["decision_frontier"] = decision_frontier
                    observations["confidence"] = confidence

                    self.process_outlier(fields, metrics[aggregator_value]["raw_docs"][ii],
                                         extra_outlier_information=observations)

        return outliers, remaining_metrics

    @staticmethod
    def add_metric_to_batch(eval_metrics_array, aggregator_value, target_value, metrics_value, observations, doc):
        observations["target"] = target_value
        observations["aggregator"] = aggregator_value

        if aggregator_value not in eval_metrics_array.keys():
            eval_metrics_array[aggregator_value] = defaultdict(list)

        eval_metrics_array[aggregator_value]["metrics"].append(metrics_value)
        eval_metrics_array[aggregator_value]["observations"].append(observations)
        eval_metrics_array[aggregator_value]["raw_docs"].append(doc)

        return eval_metrics_array

    @staticmethod
    def calculate_metric(metric, value):

        observations = dict()

        # ------------------------------------
        # METRIC: Calculate numerical value
        # ------------------------------------
        # Example: numerical_value("2") => 2
        if metric == "numerical_value":
            try:
                return float(value), dict()
            except ValueError:
                # number can not be casted to a Float, just continue
                return None, dict()

        # ------------------------------------
        # METRIC: Calculate length of a string
        # ------------------------------------
        # Example: length("outliers") => 8
        elif metric == "length":
            return len(value), dict()

        # -------------------------------------
        # METRIC: Calculate entropy of a string
        # -------------------------------------
        # Example: entropy("houston") => 2.5216406363433186
        elif metric == "entropy":
            return helpers.utils.shannon_entropy(value), dict()

        # ------------------------------------------------------------------------------------
        # METRIC: Calculate total length of hexadecimal encoded substrings embedded in string
        # ------------------------------------------------------------------------------------
        elif metric == "hex_encoded_length":
            hex_encoded_words = list()
            # at least length 10 to have 5 encoded characters
            target_value_words = re.split("[^a-fA-F0-9+]", str(value))

            for word in target_value_words:
                # let's match at least 5 characters, meaning 10 hex digits
                if len(word) > 10 and helpers.utils.is_hex_encoded(word):
                    hex_encoded_words.append(word)

            if len(hex_encoded_words) > 0:
                sorted_hex_encoded_words = sorted(hex_encoded_words, key=len)
                observations["max_hex_encoded_length"] = len(sorted_hex_encoded_words[-1])
                observations["max_hex_encoded_word"] = sorted_hex_encoded_words[-1]

                return len(sorted_hex_encoded_words[-1]), observations
            else:
                return 0, dict()

        # ------------------------------------------------------------------------------------
        # METRIC: Calculate total length of base64 encoded substrings embedded in string
        # ------------------------------------------------------------------------------------
        # Example: base64_encoded_length("houston we have a cHJvYmxlbQ==") => base64_decoded_string: problem,
        # base64_encoded_length: 7
        elif metric == "base64_encoded_length":
            base64_decoded_words = list()

            # Split all non-Base64 characters, so we can try to convert them to Base64 decoded strings
            target_value_words = re.split("[^A-Za-z0-9+/=]", str(value))

            for word in target_value_words:
                decoded_word = helpers.utils.is_base64_encoded(word)
                # let's match at least 5 characters, meaning 10 base64 digits
                if decoded_word and len(decoded_word) >= 5:
                    base64_decoded_words.append(decoded_word)

            if len(base64_decoded_words) > 0:
                sorted_base64_decoded_words = sorted(base64_decoded_words, key=len)
                observations["max_base64_decoded_length"] = len(sorted_base64_decoded_words[-1])
                observations["max_base64_decoded_word"] = sorted_base64_decoded_words[-1]

                return len(sorted_base64_decoded_words[-1]), observations
            else:
                return 0, dict()

        # ---------------------------------------------------------
        # METRIC: Calculate total length of URLs embedded in string
        # ---------------------------------------------------------
        # Example: url_length("why don't we go http://www.dance.com") => extracted_urls_length: 20,
        # extracted_urls: http://www.dance.com
        elif metric == "url_length":
            extracted_urls_length = 0
            extracted_urls = []

            # if the target value is a list of strings, convert it into a single list of strings
            # splits on whitespace by default, and on quotes, since we most likely will apply this to parameter
            # arguments
            target_value_words = value.replace('"', ' ').split()

            for word in target_value_words:
                is_url = helpers.utils.is_url(word)
                if is_url:
                    extracted_urls_length += len(word)
                    extracted_urls.append(word)

            if extracted_urls_length > 0:
                observations["extracted_urls_length"] = extracted_urls_length
                observations["extracted_urls"] = ','.join(extracted_urls)

            return extracted_urls_length, observations

        else:
            # metric method does not exist, we don't return anything useful
            return None, dict()<|MERGE_RESOLUTION|>--- conflicted
+++ resolved
@@ -118,16 +118,11 @@
                                                                     metrics[aggregator_value]["metrics"],
                                                                     model_settings["trigger_sensitivity"],
                                                                     model_settings["trigger_on"])
-<<<<<<< HEAD
-            logging.logger.debug("using decision frontier " + str(decision_frontier) + " for aggregator " + str(aggregator_value) + " - " + model_settings["metric"])
-            logging.logger.debug("example metric from batch for " + metrics[aggregator_value]["observations"][0]["target"] + ": " + str(metrics[aggregator_value]["metrics"][0]))
-=======
             logging.logger.debug("using decision frontier " + str(decision_frontier) + " for aggregator " +
                                  str(aggregator_value) + " - " + model_settings["metric"])
             logging.logger.debug("example metric from batch for " +
                                  metrics[aggregator_value]["observations"][0]["target"] + ": " +
                                  str(metrics[aggregator_value]["metrics"][0]))
->>>>>>> b9b4a32a
 
             # Calculate all outliers in array
             for ii, metric_value in enumerate(metrics[aggregator_value]["metrics"]):
