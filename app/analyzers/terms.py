--- conflicted
+++ resolved
@@ -78,7 +78,6 @@
                         logging.logger.info("no outliers detected in batch")
                         outlier_batches_trend -= 1
 
-<<<<<<< HEAD
                     if outlier_batches_trend == -3 and brute_force:
                         logging.logger.info("too many batches without outliers, we are not going to continue brute forcing")
                         break
@@ -86,16 +85,6 @@
                     if outlier_batches_trend == 3 and brute_force:
                         logging.logger.info("too many batches with outliers, we are not going to continue brute forcing")
                         break
-=======
-
-                if outlier_batches_trend == -3 and brute_force:
-                    logging.logger.info("too many batches without outliers, we are not going to continue brute forcing")
-                    break
-
-                elif outlier_batches_trend == 3 and brute_force:
-                    logging.logger.info("too many batches with outliers, we are not going to continue brute forcing")
-                    break
->>>>>>> a4a7d184
 
                     # Reset data structures for next batch
                     eval_terms_array = defaultdict()
