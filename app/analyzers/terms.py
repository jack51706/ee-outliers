import random
from configparser import NoOptionError

from helpers.singletons import settings, es, logging
from collections import defaultdict
from collections import Counter
import helpers.utils
from helpers.analyzer import Analyzer

from typing import DefaultDict, Optional, Dict


class TermsAnalyzer(Analyzer):

    def _extract_additional_model_settings(self):
        """
        Override method from Analyzer
        """
        try:
            self.model_settings["process_documents_chronologically"] = settings.config.getboolean(
                self.config_section_name, "process_documents_chronologically")
        except NoOptionError:
            self.model_settings["process_documents_chronologically"] = True

        # remove unnecessary whitespace, split fields
        self.model_settings["target"] = settings.config.get(self.config_section_name,
                                                            "target").replace(' ', '').split(",")

        self.model_settings["brute_force_target"] = "*" in self.model_settings["target"]

        # remove unnecessary whitespace, split fields
        self.model_settings["aggregator"] = settings.config.get(self.config_section_name,
                                                                "aggregator").replace(' ', '').split(",")

        self.model_settings["trigger_on"] = settings.config.get(self.config_section_name, "trigger_on")
        self.model_settings["trigger_method"] = settings.config.get(self.config_section_name, "trigger_method")
        self.model_settings["trigger_sensitivity"] = settings.config.getfloat(self.config_section_name,
                                                                              "trigger_sensitivity")

        self.model_settings["target_count_method"] = settings.config.get(self.config_section_name,
                                                                         "target_count_method")

        try:
            self.model_settings["min_target_buckets"] = settings.config.getint(self.config_section_name,
                                                                               "min_target_buckets")
            if self.model_settings["target_count_method"] != "within_aggregator":
                logging.logger.warning("'min_target_buckets' is only useful when 'target_count_method' is set " +
                                       "to 'within_aggregator'")
        except NoOptionError:
            self.model_settings["min_target_buckets"] = None

        # Validate model settings
        if self.model_settings["target_count_method"] not in {"within_aggregator", "across_aggregators"}:
            raise ValueError("target count method " + self.model_settings["target_count_method"] + " not supported")

        if self.model_settings["trigger_on"] not in {"high", "low"}:
            raise ValueError("Unexpected outlier trigger condition " + str(self.model_settings["trigger_on"]))

        if self.model_settings["trigger_method"] not in {"percentile", "pct_of_max_value", "pct_of_median_value",
                                                         "pct_of_avg_value", "mad", "madpos", "stdev", "float",
                                                         "coeff_of_variation"}:
            raise ValueError("Unexpected outlier trigger method " + str(self.model_settings["trigger_method"]))

    def evaluate_model(self):
        if self.model_settings["brute_force_target"]:
            logging.logger.warning("running terms model in brute force mode, could take a long time!")
            target_fields_to_brute_force = self._calculate_target_fields_to_brute_force()

            for target_field in target_fields_to_brute_force:
                self.model_settings["brute_forced_field"] = target_field
                search_query = es.filter_by_query_string(self.model_settings["es_query_filter"] + " AND _exists_:" +
                                                         self.model_settings["brute_forced_field"])
                self.evaluate_target(target=[self.model_settings["brute_forced_field"]], search_query=search_query,
                                     brute_force=True)
        else:
            self.evaluate_target(target=self.model_settings["target"], search_query=self.search_query,
                                 brute_force=False)

    def evaluate_target(self, target, search_query, brute_force=False):
        self.total_events = es.count_documents(index=self.es_index, search_query=search_query,
                                               model_settings=self.model_settings)

        self.print_analysis_intro(event_type="evaluating " + self.model_name, total_events=self.total_events)
        logging.init_ticker(total_steps=self.total_events, desc=self.model_name + " - evaluating terms model")

        if brute_force:
            logging.logger.info("brute forcing field %s", str(target[0]))

        if self.total_events > 0:
            eval_terms_array = defaultdict()
            total_terms_added = 0

            outlier_batches_trend = 0
            for doc in es.scan(index=self.es_index, search_query=search_query, model_settings=self.model_settings):
                logging.tick()
                target_sentences, aggregator_sentences = self._compute_aggregator_and_target_value(doc, target)

                if target_sentences is not None and aggregator_sentences is not None:
                    # Add current document to eval_terms_array
                    eval_terms_array = self._compute_eval_terms_for_one_doc(brute_force, target_sentences,
                                                                            eval_terms_array, aggregator_sentences, doc)
                    total_terms_added += len(target_sentences)

                    # Evaluate batch of events against the model
                    is_last_batch = (logging.current_step == self.total_events)  # Check if it is the last batch
                    # Run if it is the last batch OR if the batch size is large enough
                    if is_last_batch or total_terms_added >= settings.config.getint("terms", "terms_batch_eval_size"):
                        logging.logger.info("evaluating batch of " + "{:,}".format(total_terms_added) + " terms")

                        # evaluate the current batch. Check if we continue brut force and get the remaining terms
                        remaining_terms, stop_brut_force, outlier_batches_trend = \
                            self._evaluate_batch_and_test_brut_force(eval_terms_array, is_last_batch, brute_force,
                                                                     outlier_batches_trend)
                        if stop_brut_force:
                            break

                        # Reset data structures for next batch
                        eval_terms_array = remaining_terms
                        total_terms_added = 0

        self.print_analysis_summary()

    def _compute_eval_terms_for_one_doc(self, brute_force, target_sentences, eval_terms_array, aggregator_sentences,
                                        doc):
        observations = dict()
        if brute_force:
            observations["brute_forced_field"] = self.model_settings["brute_forced_field"]

        for target_sentence in target_sentences:
            flattened_target_sentence = helpers.utils.flatten_sentence(target_sentence)

            for aggregator_sentence in aggregator_sentences:
                flattened_aggregator_sentence = helpers.utils.flatten_sentence(aggregator_sentence)
                eval_terms_array = TermsAnalyzer.add_term_to_batch(eval_terms_array,
                                                                   flattened_aggregator_sentence,
                                                                   flattened_target_sentence, observations,
                                                                   doc)
        return eval_terms_array

    def _compute_aggregator_and_target_value(self, doc, target):
        fields = es.extract_fields_from_document(doc, extract_derived_fields=self.model_settings["use_derived_fields"])
        try:
            target_sentences = helpers.utils.flatten_fields_into_sentences(fields=fields, sentence_format=target)
            aggregator_sentences = helpers.utils.flatten_fields_into_sentences(
                fields=fields, sentence_format=self.model_settings["aggregator"])
        except (KeyError, TypeError):
            logging.logger.debug("Skipping event which does not contain the target and aggregator " +
                                 "fields we are processing. - [" + self.model_name + "]")
            return None, None
        return target_sentences, aggregator_sentences

    def _evaluate_batch_and_test_brut_force(self, eval_terms_array, is_last_batch, brute_force, outlier_batches_trend):
        stop_brut_force = False
        new_outlier_batches_trend, remaining_terms = self._run_evaluate_documents(eval_terms_array=eval_terms_array,
                                                                                  is_last_batch=is_last_batch)
        outlier_batches_trend += new_outlier_batches_trend

        if brute_force:
            if outlier_batches_trend == -3:
                logging.logger.info("too many batches without outliers, we are not going to continue " +
                                    "brute forcing")
                stop_brut_force = True

            elif outlier_batches_trend == 3:
                logging.logger.info("too many batches with outliers, we are not going to continue " +
                                    "brute forcing")
                stop_brut_force = True

        return remaining_terms, stop_brut_force, outlier_batches_trend

    def _run_evaluate_documents(self, eval_terms_array, is_last_batch):
        outliers, remaining_terms = self.evaluate_batch_for_outliers(terms=eval_terms_array,
                                                                     is_last_batch=is_last_batch)

        # For each result, save it in batch and in ES
        for outlier in outliers:
            self.save_outlier_to_es(outlier)

        if len(outliers) > 0:
            unique_summaries = len(set(o.outlier_dict["summary"] for o in outliers))
            logging.logger.info("total outliers in batch processed: " + str(len(outliers)) + " [" +
                                str(unique_summaries) + " unique summaries]")
            outlier_batches_trend = 1
        else:
            logging.logger.info("no outliers detected in batch")
            outlier_batches_trend = -1

        return outlier_batches_trend, remaining_terms

    def _calculate_target_fields_to_brute_force(self):
        batch_size = settings.config.getint("terms", "terms_batch_eval_size")

        self.total_events = es.count_documents(index=self.es_index, search_query=self.search_query,
                                               model_settings=self.model_settings)
        logging.init_ticker(total_steps=min(self.total_events, batch_size),
                            desc=self.model_name + " - extracting brute force fields")

        field_names_to_brute_force = set()
        if self.total_events > 0:
            num_docs_processed = 0
            for doc in es.scan(index=self.es_index, search_query=self.search_query, model_settings=self.model_settings):
                logging.tick()
                fields = es.extract_fields_from_document(
                            doc, extract_derived_fields=self.model_settings["use_derived_fields"])
                fields = helpers.utils.flatten_dict(fields)

                # create list instead of iterator so we can mutate the dictionary when iterating
                for field_name in list(fields.keys()):
                    # skip all fields that are related to outliers, we don't want to brute force them
                    if field_name.startswith('outliers.'):
                        logging.logger.debug("not brute forcing outliers field " + str(field_name))
                        continue

                    # only brute force nested fields, so not the top level fields such as timestamp,
                    # deployment name, etc.
                    if "." in field_name:
                        field_names_to_brute_force.add(field_name)

                # only process a single batch of events in order to decide which fields to brute force
                if num_docs_processed == batch_size:
                    break
                else:
                    num_docs_processed += 1

        logging.logger.info("going to brute force " + str(len(field_names_to_brute_force)) + " fields")
        return field_names_to_brute_force

    def evaluate_batch_for_outliers(self, is_last_batch, terms=None):
        # In case we want to count terms across different aggregators, we need to first iterate over all aggregators
        # and calculate the total number of unique terms for each aggregated value.
        # For example:
        # terms["smsc.exe"][A, B, C, D, D, E]
        # terms["abc.exe"][A, A, B]
        # is converted into:
        # unique_target_counts_across_aggregators: [5, 2] (the first term contains 5 unique values, the second
        # one contains 2)
        if self.model_settings["target_count_method"] == "across_aggregators":
            return self._evaluate_batch_for_outliers_across_aggregators(terms)

        # In case we want to count terms within an aggregator, it's a bit easier.
        # For example:
        # terms["smsc.exe"][A, B, C, D, D, E]
        # terms["abc.exe"][A, A, B]
        # is converted into:
        # First iteration: "smsc.exe" -> counted_target_values: {A: 1, B: 1, C: 1, D: 2, E: 1}
        # For each aggregator, we iterate over all terms within it:
        # term_value_count for a document with term "A" then becomes "1" in the example above.
        # we then flag an outlier if that "1" is an outlier in the array ["1 1 1 2 1"]
        elif self.model_settings["target_count_method"] == "within_aggregator":
            return self._evaluate_batch_for_outliers_within_aggregator(terms, is_last_batch)

        return list(), list()

    def _evaluate_batch_for_outliers_across_aggregators(self, terms):
        # List of document (per aggregator) that aren't outlier (to help user to see non match results)
        non_outlier_values = defaultdict(list)
        outliers = defaultdict(list)  # List outliers (per aggregator
        first_run = True
        at_least_one_whitelisted_element_detected = False

        while first_run or at_least_one_whitelisted_element_detected:
            at_least_one_whitelisted_element_detected = False
            first_run = False

            unique_target_counts_across_aggregators, decision_frontier = \
                self._compute_count_across_aggregators_and_decision_frontier(terms)

            logging.logger.debug("using " + self.model_settings["trigger_method"] + " decision frontier " +
                                 str(decision_frontier) + " across all aggregators")

            # loop 0: {i=0, aggregator_value = "smsc.exe"}, loop 1: {i=1, aggregator_value = "abc.exe"},
            for i, aggregator_value in enumerate(terms):
                unique_target_count_across_aggregators = unique_target_counts_across_aggregators[i]
                list_outliers, list_documents_need_to_be_removed = self._evaluate_aggregator_for_outliers(
                    terms, aggregator_value, unique_target_count_across_aggregators, decision_frontier,
                    non_outlier_values[aggregator_value])

                # If some documents need to be removed
                if len(list_documents_need_to_be_removed) > 0:
                    at_least_one_whitelisted_element_detected = True
                    logging.logger.debug("removing " + "{:,}".format((len(list_documents_need_to_be_removed))) +
                                         " whitelisted documents from the batch for aggregator " + str(aggregator_value))

                    # browse the list in reverse order (to remove first biggest index)
                    for index in list_documents_need_to_be_removed[::-1]:
                        TermsAnalyzer.remove_term_from_batch(terms, aggregator_value, index)
                else:
                    outliers[aggregator_value] += list_outliers

        # All outliers and no remaining terms
        return [outlier for list_outliers in outliers.values() for outlier in list_outliers], {}

    def _compute_count_across_aggregators_and_decision_frontier(self, terms):
        unique_target_counts_across_aggregators = list()

        # loop 0: {i=0, aggregator_value = "smsc.exe"}, loop 1: {i=1, aggregator_value = "abc.exe"},
        for i, aggregator_value in enumerate(terms):
            # unique_targets_in_aggregated_value = loop 0: [A, B, C, D, E], loop 1: [A, A, B]
            # unique_target_counts_across_aggregators = loop 0: [5], loop 1: [5, 2]
            unique_targets_in_aggregated_value = set(terms[aggregator_value]["targets"])
            unique_target_counts_across_aggregators.append(len(unique_targets_in_aggregated_value))

        # Calculate the decision frontier
        # unique_target_counts_across_aggregators = [5, 2]
        decision_frontier = helpers.utils.get_decision_frontier(self.model_settings["trigger_method"],
                                                                unique_target_counts_across_aggregators,
                                                                self.model_settings["trigger_sensitivity"],
                                                                self.model_settings["trigger_on"])
<<<<<<< HEAD
        return unique_target_counts_across_aggregators, decision_frontier

    def _mark_across_aggregator_document_as_outliers(self, terms, aggregator_value,
                                                     unique_target_count_across_aggregators, decision_frontier,
                                                     non_outlier_values):
        list_outliers = list()
        list_documents_need_to_be_removed = list()

        for ii, term_value in enumerate(terms[aggregator_value]["targets"]):
            outlier = self._create_outlier(non_outlier_values, unique_target_count_across_aggregators,
                                           aggregator_value, term_value, decision_frontier, terms, ii)
            if not outlier.is_whitelisted():
                self.nbr_whitelisted_element += 1
                list_outliers.append(outlier)
=======
        logging.logger.debug("using " + self.model_settings["trigger_method"] + " decision frontier " +
                             str(decision_frontier) + " across all aggregators")

        non_outlier_values = set()

        # loop 0: {i=0, aggregator_value = "smsc.exe"}, loop 1: {i=1, aggregator_value = "abc.exe"},
        for i, aggregator_value in enumerate(terms):
            unique_target_count_across_aggregators = unique_target_counts_across_aggregators[i]
            logging.logger.debug("unique target count for aggregator " + str(aggregator_value) + ": " +
                                 str(unique_target_count_across_aggregators) + " - decision frontier " +
                                 str(decision_frontier))
            is_outlier = helpers.utils.is_outlier(unique_target_count_across_aggregators, decision_frontier,
                                                  self.model_settings["trigger_on"])

            if is_outlier:
                for ii, term_value in enumerate(terms[aggregator_value]["targets"]):
                    outlier = self._create_outlier(non_outlier_values, unique_target_count_across_aggregators,
                                                   aggregator_value, term_value, decision_frontier, terms, ii)
                    if not outlier.is_whitelisted():
                        outliers[aggregator_value].append(outlier)
                        self.nbr_whitelisted_elements += 1
                    else:
                        documents_need_to_be_removed[aggregator_value].append(ii)
>>>>>>> 74fc10d3
            else:
                list_documents_need_to_be_removed.append(ii)

        return list_outliers, list_documents_need_to_be_removed

    def _evaluate_aggregator_for_outliers(self, terms, aggregator_value, unique_target_count_across_aggregators,
                                          decision_frontier, non_outlier_values):
        # Init
        list_outliers = []
        list_documents_need_to_be_removed = []

        logging.logger.debug("unique target count for aggregator " + str(aggregator_value) + ": " +
                             str(unique_target_count_across_aggregators) + " - decision frontier " +
                             str(decision_frontier))
        # Check if current aggregator is outlier
        is_outlier = helpers.utils.is_outlier(unique_target_count_across_aggregators, decision_frontier,
                                              self.model_settings["trigger_on"])

        if is_outlier:
            list_outliers, list_documents_need_to_be_removed = self._mark_across_aggregator_document_as_outliers(
                terms, aggregator_value, unique_target_count_across_aggregators, decision_frontier, non_outlier_values)
        else:
            non_outlier_values += terms[aggregator_value]["targets"]

        return list_outliers, list_documents_need_to_be_removed

    def _evaluate_batch_for_outliers_within_aggregator(self, terms, is_last_batch):
        # Initialize
        outliers = defaultdict(list)
        remaining_terms = terms.copy()
        documents_need_to_be_removed = defaultdict(list)

        for i, aggregator_value in enumerate(terms):
            # Count percentage of each target value occurring
            counted_targets = Counter(terms[aggregator_value]["targets"])
            counted_target_values = list(counted_targets.values())

            logging.logger.debug("terms count for aggregator value " + aggregator_value + " -> " +
                                 str(counted_targets))

            # If not enough bucket we "continue" the loop
            if self.model_settings["min_target_buckets"] is not None and \
                    len(counted_targets) < self.model_settings["min_target_buckets"]:

                # If last batch we remove data from remaining_terms to avoid infinite loop
                if is_last_batch:
                    logging.logger.debug("less than " + str(self.model_settings["min_target_buckets"]) +
                                         " time buckets, skipping analysis")
                    del remaining_terms[aggregator_value]
                continue

            decision_frontier = helpers.utils.get_decision_frontier(self.model_settings["trigger_method"],
                                                                    counted_target_values,
                                                                    self.model_settings["trigger_sensitivity"],
                                                                    self.model_settings["trigger_on"])

            logging.logger.debug("using " + self.model_settings["trigger_method"] + " decision frontier " +
                                 str(decision_frontier) + " for aggregator " + str(aggregator_value))

            if self.model_settings["trigger_method"] == "coeff_of_variation":
                # decision_frontier = coeff_of_variation. So we need to check if coeff_of_variation is high or low
                # of the sensitivity
                if helpers.utils.is_outlier(decision_frontier, self.model_settings["trigger_sensitivity"],
                                            self.model_settings["trigger_on"]):
                    non_outlier_values = set()
                    new_outliers = []
                    for ii, term_value in enumerate(terms[aggregator_value]["targets"]):
                        term_value_count = counted_targets[term_value]
                        outlier = self._create_outlier(non_outlier_values, term_value_count, aggregator_value,
                                                       term_value, decision_frontier, terms, ii)
                        if not outlier.is_whitelisted():
                            self.nbr_whitelisted_element += 1
                            new_outliers.append(outlier)
                            self.nbr_whitelisted_elements += 1
                        else:
                            documents_need_to_be_removed[aggregator_value].append(ii)

                    # If all document aren't whitelist
                    if aggregator_value not in documents_need_to_be_removed:
                        outliers[aggregator_value] += new_outliers

            else:
                non_outlier_values = set()
                for ii, term_value in enumerate(terms[aggregator_value]["targets"]):
                    term_value_count = counted_targets[term_value]
                    is_outlier = helpers.utils.is_outlier(term_value_count, decision_frontier,
                                                          self.model_settings["trigger_on"])

                    if is_outlier:
                        outlier = self._create_outlier(non_outlier_values, term_value_count, aggregator_value,
                                                       term_value, decision_frontier, terms, ii)
                        if not outlier.is_whitelisted():
                            self.nbr_whitelisted_element += 1
                            outliers[aggregator_value].append(outlier)
                            self.nbr_whitelisted_elements += 1
                        else:
                            documents_need_to_be_removed[aggregator_value].append(ii)

                    else:
                        non_outlier_values.add(term_value)

            if aggregator_value not in documents_need_to_be_removed:
                del remaining_terms[aggregator_value]
            else:
                if documents_need_to_be_removed[aggregator_value]:
                    logging.logger.debug("removing {:,}".format((len(documents_need_to_be_removed[aggregator_value]))) +
                                         " whitelisted documents from the batch for aggregator " +
                                         str(aggregator_value))

                # browse the list in reverse order (to remove first biggest index)
                for index in documents_need_to_be_removed[aggregator_value][::-1]:
                    TermsAnalyzer.remove_term_from_batch(remaining_terms, aggregator_value, index)
                if aggregator_value in outliers:
                    del outliers[aggregator_value]

        return [outlier for list_outliers in outliers.values() for outlier in list_outliers], remaining_terms

    def _create_outlier(self, non_outlier_values, term_value_count, aggregator_value, term_value, decision_frontier,
                        terms, ii):
        non_outlier_values_sample = ",".join(random.sample(non_outlier_values, min(3, len(non_outlier_values))))

        observations = dict()
        observations["non_outlier_values_sample"] = non_outlier_values_sample
        observations["term_count"] = term_value_count
        observations["aggregator"] = aggregator_value
        observations["term"] = term_value
        observations["decision_frontier"] = decision_frontier
        observations["trigger_method"] = str(self.model_settings["trigger_method"])

        calculated_observations = terms[observations["aggregator"]]["observations"][ii]
        calculated_observations.update(observations)

        raw_doc = terms[observations["aggregator"]]["raw_docs"][ii]
        fields = es.extract_fields_from_document(raw_doc,
                                                 extract_derived_fields=self.model_settings["use_derived_fields"])
        return self.create_outlier(fields, raw_doc, extra_outlier_information=calculated_observations,
                                   es_process_outlier=False)

    @staticmethod
    def add_term_to_batch(eval_terms_array: DefaultDict, aggregator_value: Optional[str], target_value: Optional[str],
                          observations: Dict, doc: Dict) -> DefaultDict:
        if aggregator_value not in eval_terms_array.keys():
            eval_terms_array[aggregator_value] = defaultdict(list)

        eval_terms_array[aggregator_value]["targets"].append(target_value)
        eval_terms_array[aggregator_value]["observations"].append(observations)
        eval_terms_array[aggregator_value]["raw_docs"].append(doc)

        return eval_terms_array

    @staticmethod
    def remove_term_from_batch(eval_terms_array, aggregator_value, term_counter):
        eval_terms_array[aggregator_value]["targets"].pop(term_counter)
        eval_terms_array[aggregator_value]["observations"].pop(term_counter)
        eval_terms_array[aggregator_value]["raw_docs"].pop(term_counter)
        return eval_terms_array<|MERGE_RESOLUTION|>--- conflicted
+++ resolved
@@ -306,7 +306,6 @@
                                                                 unique_target_counts_across_aggregators,
                                                                 self.model_settings["trigger_sensitivity"],
                                                                 self.model_settings["trigger_on"])
-<<<<<<< HEAD
         return unique_target_counts_across_aggregators, decision_frontier
 
     def _mark_across_aggregator_document_as_outliers(self, terms, aggregator_value,
@@ -319,33 +318,8 @@
             outlier = self._create_outlier(non_outlier_values, unique_target_count_across_aggregators,
                                            aggregator_value, term_value, decision_frontier, terms, ii)
             if not outlier.is_whitelisted():
-                self.nbr_whitelisted_element += 1
+                self.nbr_whitelisted_elements += 1
                 list_outliers.append(outlier)
-=======
-        logging.logger.debug("using " + self.model_settings["trigger_method"] + " decision frontier " +
-                             str(decision_frontier) + " across all aggregators")
-
-        non_outlier_values = set()
-
-        # loop 0: {i=0, aggregator_value = "smsc.exe"}, loop 1: {i=1, aggregator_value = "abc.exe"},
-        for i, aggregator_value in enumerate(terms):
-            unique_target_count_across_aggregators = unique_target_counts_across_aggregators[i]
-            logging.logger.debug("unique target count for aggregator " + str(aggregator_value) + ": " +
-                                 str(unique_target_count_across_aggregators) + " - decision frontier " +
-                                 str(decision_frontier))
-            is_outlier = helpers.utils.is_outlier(unique_target_count_across_aggregators, decision_frontier,
-                                                  self.model_settings["trigger_on"])
-
-            if is_outlier:
-                for ii, term_value in enumerate(terms[aggregator_value]["targets"]):
-                    outlier = self._create_outlier(non_outlier_values, unique_target_count_across_aggregators,
-                                                   aggregator_value, term_value, decision_frontier, terms, ii)
-                    if not outlier.is_whitelisted():
-                        outliers[aggregator_value].append(outlier)
-                        self.nbr_whitelisted_elements += 1
-                    else:
-                        documents_need_to_be_removed[aggregator_value].append(ii)
->>>>>>> 74fc10d3
             else:
                 list_documents_need_to_be_removed.append(ii)
 
