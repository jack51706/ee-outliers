import abc
from configparser import NoOptionError

import dateutil

from helpers.singletons import settings, es, logging
import helpers.utils
from helpers.outlier import Outlier


class Analyzer(abc.ABC):

    def __init__(self, config_section_name):
        # the configuration file section for the use case, for example [simplequery_test_model]
        self.config_section_name = config_section_name

        # split the configuration section into the model type ("simplequery") and the model nalem ("test_model")
        self.model_type = self.config_section_name.split("_")[0]
        self.model_name = "_".join((self.config_section_name.split("_")[1:]))

        self.total_events = 0

        self.analysis_start_time = None
        self.analysis_end_time = None

        self.completed_analysis = False
        self.index_not_found_analysis = False
        self.unknown_error_analysis = False

        self.outliers = list()
<<<<<<< HEAD
        self.nbr_whitelisted_element = 0
=======
        self.nbr_whitelisted_elements = 0
>>>>>>> 74fc10d3

        # extract all settings for this use case
        self.configuration_parsing_error = False

        try:
            self.model_settings = self._extract_model_settings()
            self._extract_additional_model_settings()
        except Exception:
            logging.logger.error("error while parsing use case configuration for " + self.config_section_name,
                                 exc_info=True)
            self.configuration_parsing_error = True

    @property
    def analysis_time_seconds(self):
        if self.completed_analysis:
            return float(self.analysis_end_time - self.analysis_start_time)
        else:
            return None

    def _extract_model_settings(self):
        model_settings = dict()

        # by default, we don't process documents chronologically when analyzing the model, as it
        # has a high impact on performance when scanning in Elasticsearch
        model_settings["process_documents_chronologically"] = True

        try:
            model_settings["timestamp_field"] = settings.config.get(self.config_section_name, "timestamp_field")
        except NoOptionError:
            model_settings["timestamp_field"] = settings.config.get("general", "timestamp_field", fallback="timestamp")

        try:
            model_settings["history_window_days"] = settings.config.getint(self.config_section_name,
                                                                           "history_window_days")
        except NoOptionError:
            model_settings["history_window_days"] = settings.config.getint("general", "history_window_days")

        try:
            model_settings["history_window_hours"] = settings.config.getint(self.config_section_name,
                                                                            "history_window_hours")
        except NoOptionError:
            model_settings["history_window_hours"] = settings.config.getint("general", "history_window_hours")

        try:
            model_settings["es_query_filter"] = settings.config.get(self.config_section_name, "es_query_filter")
            self.search_query = es.filter_by_query_string(model_settings["es_query_filter"])

        except NoOptionError:
            model_settings["es_query_filter"] = None

        try:
            model_settings["es_dsl_filter"] = settings.config.get(self.config_section_name, "es_dsl_filter")
            self.search_query = es.filter_by_dsl_query(model_settings["es_dsl_filter"])

        except NoOptionError:
            model_settings["es_dsl_filter"] = None

        try:
            model_settings["should_notify"] = settings.config.getboolean("notifier", "email_notifier") and \
                                              settings.config.getboolean(self.config_section_name, "should_notify")
        except NoOptionError:
            model_settings["should_notify"] = False

        try:
            model_settings["use_derived_fields"] = settings.config.getboolean(self.config_section_name,
                                                                              "use_derived_fields")
        except NoOptionError:
            model_settings["use_derived_fields"] = False

        try:
            model_settings["should_notify"] = settings.config.getboolean("notifier", "email_notifier") and \
                                              settings.config.getboolean(self.config_section_name, "should_notify")
        except NoOptionError:
            model_settings["should_notify"] = False

        try:
            self.es_index = settings.config.get(self.config_section_name, "es_index")
        except NoOptionError:
            self.es_index = settings.config.get("general", "es_index_pattern")

        model_settings["outlier_reason"] = settings.config.get(self.config_section_name, "outlier_reason")
        model_settings["outlier_type"] = settings.config.get(self.config_section_name, "outlier_type")
        model_settings["outlier_summary"] = settings.config.get(self.config_section_name, "outlier_summary")

        self.should_run_model = settings.config.getboolean("general", "run_models") and settings.config.getboolean(
            self.config_section_name, "run_model")
        self.should_test_model = settings.config.getboolean("general", "test_models") and settings.config.getboolean(
            self.config_section_name, "test_model")

        return model_settings

    def _extract_additional_model_settings(self):
        """
        Method call in the construction to load all parameters of this analyzer
        This method can be overridden by children to load content linked to a specific analyzer
        """
        pass

    def print_analysis_summary(self):
        if len(self.outliers) > 0:
            unique_summaries = len(set(o.outlier_dict["summary"] for o in self.outliers))
            message = "total outliers processed for use case: " + str(len(self.outliers)) + " [" + \
                      str(unique_summaries) + " unique summaries]"
<<<<<<< HEAD
            if self.nbr_whitelisted_element > 0:
                message += " - ignored " + str(self.nbr_whitelisted_element) + " whitelisted outliers"

=======
            if self.nbr_whitelisted_elements > 0:
                message += " - ignored " + str(self.nbr_whitelisted_elements) + " whitelisted outliers"
>>>>>>> 74fc10d3
            logging.logger.info(message)
        else:
            logging.logger.info("no outliers detected for use case")

    def _prepare_outlier_parameters(self, extra_outlier_information, fields):
        extra_outlier_information["model_name"] = self.model_name
        extra_outlier_information["model_type"] = self.model_type

        fields_and_extra_outlier_information = fields.copy()
        fields_and_extra_outlier_information.update(extra_outlier_information)

        outlier_summary = helpers.utils.replace_placeholder_fields_with_values(self.model_settings["outlier_summary"],
                                                                               fields_and_extra_outlier_information)

        # for both outlier types and reasons, we also allow the case where multiples values are provided at once.
        # example: type = malware, IDS
        outlier_type = helpers.utils.replace_placeholder_fields_with_values(
            self.model_settings["outlier_type"], fields_and_extra_outlier_information).split(",")
        outlier_reason = helpers.utils.replace_placeholder_fields_with_values(
            self.model_settings["outlier_reason"], fields_and_extra_outlier_information).split(",")

        # remove any leading or trailing whitespace from either. For example: "type = malware,  IDS" should just
        # return ["malware","IDS"] instead of ["malware", "  IDS"]
        outlier_type = [item.strip() for item in outlier_type]
        outlier_reason = [item.strip() for item in outlier_reason]

        outlier_assets = helpers.utils.extract_outlier_asset_information(fields, settings)
        return outlier_type, outlier_reason, outlier_summary, outlier_assets

    def create_outlier(self, fields, doc, extra_outlier_information=dict(), es_process_outlier=True):
        outlier_type, outlier_reason, outlier_summary, outlier_assets = \
            self._prepare_outlier_parameters(extra_outlier_information, fields)
        outlier = Outlier(outlier_type=outlier_type, outlier_reason=outlier_reason, outlier_summary=outlier_summary,
                          doc=doc)

        if len(outlier_assets) > 0:
            outlier.outlier_dict["assets"] = outlier_assets

        for k, v in extra_outlier_information.items():
            outlier.outlier_dict[k] = v

        if es_process_outlier:
            self.save_outlier_to_es(outlier)
        return outlier

    def save_outlier_to_es(self, outlier):
        self.outliers.append(outlier)
        es.process_outlier(outlier=outlier, should_notify=self.model_settings["should_notify"])

    def print_analysis_intro(self, event_type, total_events):
        logging.logger.info("")
        logging.logger.info("===== " + event_type + " [" + self.model_type + " model] ===")
        logging.logger.info("analyzing " + "{:,}".format(total_events) + " events")
        logging.logger.info(self.get_time_window_info(history_days=self.model_settings["history_window_days"],
                                                      history_hours=self.model_settings["history_window_hours"]))

        if total_events == 0:
            logging.logger.warning("no events to analyze!")

    @staticmethod
    def get_time_window_info(history_days=None, history_hours=None):
        search_range = es.get_time_filter(days=history_days, hours=history_hours,
                                          timestamp_field=settings.config.get("general", "timestamp_field",
                                                                              fallback="timestamp"))

        search_range_start = search_range["range"][str(settings.config.get("general", "timestamp_field",
                                                                           fallback="timestamp"))]["gte"]
        search_range_end = search_range["range"][str(settings.config.get("general", "timestamp_field",
                                                                         fallback="timestamp"))]["lte"]

        search_start_range_printable = dateutil.parser.parse(search_range_start).strftime('%Y-%m-%d %H:%M:%S')
        search_end_range_printable = dateutil.parser.parse(search_range_end).strftime('%Y-%m-%d %H:%M:%S')
        return "processing events between " + search_start_range_printable + " and " + search_end_range_printable

    @abc.abstractmethod
    def evaluate_model(self):
        raise NotImplementedError()<|MERGE_RESOLUTION|>--- conflicted
+++ resolved
@@ -28,11 +28,7 @@
         self.unknown_error_analysis = False
 
         self.outliers = list()
-<<<<<<< HEAD
-        self.nbr_whitelisted_element = 0
-=======
         self.nbr_whitelisted_elements = 0
->>>>>>> 74fc10d3
 
         # extract all settings for this use case
         self.configuration_parsing_error = False
@@ -136,14 +132,8 @@
             unique_summaries = len(set(o.outlier_dict["summary"] for o in self.outliers))
             message = "total outliers processed for use case: " + str(len(self.outliers)) + " [" + \
                       str(unique_summaries) + " unique summaries]"
-<<<<<<< HEAD
-            if self.nbr_whitelisted_element > 0:
-                message += " - ignored " + str(self.nbr_whitelisted_element) + " whitelisted outliers"
-
-=======
             if self.nbr_whitelisted_elements > 0:
                 message += " - ignored " + str(self.nbr_whitelisted_elements) + " whitelisted outliers"
->>>>>>> 74fc10d3
             logging.logger.info(message)
         else:
             logging.logger.info("no outliers detected for use case")
