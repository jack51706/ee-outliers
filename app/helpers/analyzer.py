--- conflicted
+++ resolved
@@ -11,7 +11,7 @@
 
 class Analyzer(abc.ABC):
 
-    DEFAULT_CONFIG_KEY = {"run_model", "test_model", "es_index"}
+    DEFAULT_CONFIG_KEY = {"run_model", "test_model"}
 
     def __init__(self, config_section_name):
         # the configuration file section for the use case, for example [simplequery_test_model]
@@ -43,11 +43,8 @@
         try:
             self.model_settings = self._extract_model_settings()
             self._extract_additional_model_settings()
-<<<<<<< HEAD
             self.extract_whitelist_per_model()
-=======
             self.extra_model_settings = self._extract_arbitrary_config()
->>>>>>> 6c39b398
         except Exception:
             logging.logger.error("error while parsing use case configuration for " + self.config_section_name,
                                  exc_info=True)
@@ -116,18 +113,18 @@
             model_settings["use_derived_fields"] = False
 
         try:
-            self.es_index = settings.config.get(self.config_section_name, "es_index")
-        except NoOptionError:
-            self.es_index = settings.config.get("general", "es_index_pattern")
+            model_settings["es_index"] = settings.config.get(self.config_section_name, "es_index")
+        except NoOptionError:
+            model_settings["es_index"] = settings.config.get("general", "es_index_pattern")
 
         model_settings["outlier_reason"] = settings.config.get(self.config_section_name, "outlier_reason")
         model_settings["outlier_type"] = settings.config.get(self.config_section_name, "outlier_type")
         model_settings["outlier_summary"] = settings.config.get(self.config_section_name, "outlier_summary")
 
-        self.should_run_model = settings.config.getboolean("general", "run_models") and settings.config.getboolean(
+        self.model_settings["run_model"] = settings.config.getboolean("general", "run_models") and settings.config.getboolean(
             self.config_section_name, "run_model")
-        self.should_test_model = settings.config.getboolean("general", "test_models") and settings.config.getboolean(
-            self.config_section_name, "test_model")
+        self.model_settings["test_model"] = settings.config.getboolean("general", "test_models") and \
+                                            settings.config.getboolean(self.config_section_name, "test_model")
 
         return model_settings
 
@@ -138,7 +135,6 @@
         """
         pass
 
-<<<<<<< HEAD
     def extract_whitelist_per_model(self):
         self.whitelist_literals_per_model = list()
         self.whitelist_regexps_per_model = list()
@@ -159,7 +155,7 @@
             if key[0:len(prefix)] == prefix and value != "":
                 set_values_in_config.append(value)
         return set_values_in_config
-=======
+
     def _extract_arbitrary_config(self):
         """
         Extract all other key in the model section to copied verbatim to the outlier
@@ -167,14 +163,14 @@
         :return: dictionary with arbitrary key config
         """
         extra_model_settings = dict()
+        prefix_whitelist = "whitelist_"
 
         all_items = settings.config.items(self.config_section_name)
         for key, value in all_items:
-            if key not in self.model_settings and key not in Analyzer.DEFAULT_CONFIG_KEY:
+            if key not in self.model_settings and key[0:len(prefix_whitelist)] != prefix_whitelist:
                 extra_model_settings[key] = value
 
         return extra_model_settings
->>>>>>> 6c39b398
 
     def print_analysis_summary(self):
         """
@@ -239,13 +235,10 @@
         if outlier_assets:
             outlier.outlier_dict["assets"] = outlier_assets
 
-<<<<<<< HEAD
         # This loop add also model_name and model_type to Outlier
-=======
         for key, value in self.extra_model_settings.items():
             outlier.outlier_dict[key] = value
 
->>>>>>> 6c39b398
         for k, v in extra_outlier_information.items():
             outlier.outlier_dict[k] = v
 
@@ -261,7 +254,7 @@
         self.outlier_summaries.add(outlier.outlier_dict["summary"])
 
         if outlier.is_whitelisted(self.whitelist_literals_per_model, self.whitelist_regexps_per_model):
-            if settings.config.getboolean("general", "print_outliers_to_console"):
+            if settings.print_outliers_to_console:
                 logging.logger.info(outlier.outlier_dict["summary"] + " [whitelisted outlier]")
         else:
             es.process_outlier(outlier=outlier, should_notify=self.model_settings["should_notify"])
