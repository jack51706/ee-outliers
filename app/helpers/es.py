from elasticsearch import helpers as eshelpers, Elasticsearch
import datetime
import helpers.utils
import helpers.logging
import json
import datetime as dt
from pygrok import Grok
import math

from helpers.singleton import singleton
from helpers.notifier import Notifier
from helpers.outlier import Outlier
from collections import defaultdict
from itertools import chain


@singleton
class ES:
    index = None
    conn = None
    settings = None

    grok_filters = dict()

    notifier = None

    bulk_actions = []

    BULK_FLUSH_SIZE = 1000

    def __init__(self, settings=None, logging=None):
        self.settings = settings
        self.logging = logging

        if self.settings.config.getboolean("notifier", "email_notifier"):
            self.notifier = Notifier(settings, logging)

    def init_connection(self):
        self.conn = Elasticsearch([self.settings.config.get("general", "es_url")], use_ssl=False,
                                  timeout=self.settings.config.getint("general", "es_timeout"),
                                  verify_certs=False, retry_on_timeout=True)

        if self.conn.ping():
            self.logging.logger.info("connected to Elasticsearch on host %s" %
                                     (self.settings.config.get("general", "es_url")))
        else:
            self.logging.logger.error("could not connect to to host %s. Exiting!" %
                                      (self.settings.config.get("general", "es_url")))

        return self.conn

    def _get_history_window(self, model_settings=None):
        if model_settings is None:
            timestamp_field = self.settings.config.get("general", "timestamp_field", fallback="timestamp")
            history_window_days = self.settings.config.getint("general", "history_window_days")
            history_window_hours = self.settings.config.getint("general", "history_window_hours")
        else:
            timestamp_field = model_settings["timestamp_field"]
            history_window_days = model_settings["history_window_days"]
            history_window_hours = model_settings["history_window_hours"]
        return timestamp_field, history_window_days, history_window_hours

    def _scan(self, index, search_range, bool_clause=None, sort_clause=None, query_fields=None, search_query=None,
              model_settings=None):

        preserve_order = False

        if model_settings is not None and model_settings["process_documents_chronologically"]:
            sort_clause = {"sort": [{model_settings["timestamp_field"]: "desc"}]}
            preserve_order = True

        return eshelpers.scan(self.conn, request_timeout=self.settings.config.getint("general", "es_timeout"),
                              index=index, query=build_search_query(bool_clause=bool_clause,
                                                                    sort_clause=sort_clause,
                                                                    search_range=search_range,
                                                                    query_fields=query_fields,
                                                                    search_query=search_query),
                              size=self.settings.config.getint("general", "es_scan_size"),
                              scroll=self.settings.config.get("general", "es_scroll_time"),
                              preserve_order=preserve_order, raise_on_error=False)

    def _count_documents(self, index, search_range, bool_clause=None, query_fields=None, search_query=None):
        res = self.conn.search(index=index, body=build_search_query(bool_clause=bool_clause, search_range=search_range,
                                                                    query_fields=query_fields,
                                                                    search_query=search_query),
                               size=self.settings.config.getint("general", "es_scan_size"),
                               scroll=self.settings.config.get("general", "es_scroll_time"))
        result = res["hits"]["total"]

        # Result depend of the version of ElasticSearch (> 7, the result is a dictionary)
        if isinstance(result, dict):
            return result["value"]
        else:
            return result

<<<<<<< HEAD
=======
    def count_and_scan_documents(self, index, bool_clause=None, sort_clause=None, query_fields=None, search_query=None,
                                 model_settings=None):
        timestamp_field, history_window_days, history_window_hours = self._get_history_window(model_settings)
        search_range = self.get_time_filter(days=history_window_days, hours=history_window_hours,
                                            timestamp_field=timestamp_field)
        total_events = self._count_documents(index, search_range, bool_clause, query_fields, search_query)
        if total_events > 0:
            return total_events, self._scan(index, search_range, bool_clause, sort_clause, query_fields, search_query,
                                            model_settings)
        return total_events, []

    def _update_es(self, doc):
        self.conn.delete(index=doc["_index"], doc_type=doc["_type"], id=doc["_id"], refresh=True)
        self.conn.create(index=doc["_index"], doc_type=doc["_type"], id=doc["_id"], body=doc["_source"], refresh=True)

>>>>>>> 0722b9d5
    @staticmethod
    def filter_by_query_string(query_string=None):
        filter_clause = {"filter": [
            {"query_string": {"query": query_string}}
        ]}

        return filter_clause

    @staticmethod
    def filter_by_dsl_query(dsl_query=None):
        dsl_query = json.loads(dsl_query)

        if isinstance(dsl_query, list):
            filter_clause = {"filter": []}
            for query in dsl_query:
                filter_clause["filter"].append(query["query"])
        else:
            filter_clause = {"filter": [
                dsl_query["query"]
            ]}
        return filter_clause

    # this is part of housekeeping, so we should not access non-threat-save objects, such as logging progress to
    # the console using ticks!
    def remove_all_whitelisted_outliers(self):
        outliers_filter_query = {"filter": [{"term": {"tags": "outlier"}}]}

        total_outliers_whitelisted = 0
        total_outliers_processed = 0

        idx = self.settings.config.get("general", "es_index_pattern")
        total_nr_outliers, documents = self.count_and_scan_documents(index=idx, bool_clause=outliers_filter_query)

        if total_nr_outliers > 0:
            self.logging.logger.info("going to analyze %s outliers and remove all whitelisted items", "{:,}"
                                     .format(total_nr_outliers))
            start_time = dt.datetime.today().timestamp()

            for doc in documents:
                total_outliers_processed = total_outliers_processed + 1
                total_outliers_in_doc = int(doc["_source"]["outliers"]["total_outliers"])
                # generate all outlier objects for this document
                total_whitelisted = 0

                for i in range(total_outliers_in_doc):
                    outlier_type = doc["_source"]["outliers"]["type"][i]
                    outlier_reason = doc["_source"]["outliers"]["reason"][i]
                    outlier_summary = doc["_source"]["outliers"]["summary"][i]

                    outlier = Outlier(outlier_type=outlier_type, outlier_reason=outlier_reason,
                                      outlier_summary=outlier_summary, doc=doc)
                    if outlier.is_whitelisted():
                        total_whitelisted += 1

                # if all outliers for this document are whitelisted, removed them all. If not, don't touch the document.
                # this is a limitation in the way our outliers are stored: if not ALL of them are whitelisted, we
                # can't remove just the whitelisted ones
                # from the Elasticsearch event, as they are stored as array elements and potentially contain
                # observations that should be removed, too.
                # In this case, just don't touch the document.
                if total_whitelisted == total_outliers_in_doc:
                    total_outliers_whitelisted += 1
                    doc = remove_outliers_from_document(doc)
                    self.add_update_bulk_action(doc)

                # we don't use the ticker from the logger singleton, as this will be called from the housekeeping thread
                # if we share a same ticker between multiple threads, strange results would start to appear in
                # progress logging
                # so, we duplicate part of the functionality from the logger singleton
                if self.logging.verbosity >= 5:
                    should_log = True
                else:
                    should_log = total_outliers_processed % max(1,
                                                                int(math.pow(10, (6 - self.logging.verbosity)))) == 0 \
                                 or total_outliers_processed == total_nr_outliers

                if should_log:
                    # avoid a division by zero
                    time_diff = max(float(1), float(dt.datetime.today().timestamp() - start_time))
                    ticks_per_second = "{:,}".format(round(float(total_outliers_processed) / time_diff))

                    self.logging.logger.info("whitelisting historical outliers " + " [" + ticks_per_second + " eps." +
                                             " - " + '{:.2f}'.format(round(float(total_outliers_processed) /
                                                                           float(total_nr_outliers) * 100, 2)) +
                                             "% done" + " - " + str(total_outliers_whitelisted) +
                                             " outliers whitelisted]")

            self.flush_bulk_actions()

        return total_outliers_whitelisted

    def remove_all_outliers(self):
        idx = self.settings.config.get("general", "es_index_pattern")

        must_clause = {"filter": [{"term": {"tags": "outlier"}}]}
        timestamp_field, history_window_days, history_window_hours = self._get_history_window()
        search_range = self.get_time_filter(days=history_window_days, hours=history_window_hours,
                                            timestamp_field=timestamp_field)
        total_outliers = self._count_documents(index=idx, search_range=search_range, bool_clause=must_clause)

        if total_outliers > 0:
            query = build_search_query(bool_clause=must_clause, search_range=search_range)

            script = {
                "source": "ctx._source.remove(\"outliers\"); " +
                          "ctx._source.tags.remove(ctx._source.tags.indexOf(\"outlier\"))",
                "lang": "painless"
            }

            query["script"] = script

            self.logging.logger.info("wiping %s existing outliers", "{:,}".format(total_outliers))
            self.conn.update_by_query(index=idx, body=query, refresh=True, wait_for_completion=True)
            self.logging.logger.info("wiped outlier information of " + "{:,}".format(total_outliers) + " documents")
        else:
            self.logging.logger.info("no existing outliers were found, so nothing was wiped")

    def process_outlier(self, outlier=None, should_notify=False):
        if outlier.is_whitelisted():
            if self.settings.config.getboolean("general", "print_outliers_to_console"):
                self.logging.logger.info(outlier.outlier_dict["summary"] + " [whitelisted outlier]")
            return False
        else:
            if self.settings.config.getboolean("general", "es_save_results"):
                self.save_outlier(outlier=outlier)

            if should_notify:
                self.notifier.notify_on_outlier(outlier=outlier)

            if self.settings.config.getboolean("general", "print_outliers_to_console"):
                self.logging.logger.info("outlier - " + outlier.outlier_dict["summary"])
            return True

    def add_update_bulk_action(self, document):
        action = {
            '_op_type': 'update',
            '_index': document["_index"],
            '_type': document["_type"],
            '_id': document["_id"],
            'retry_on_conflict': 10,
            'doc': document["_source"]
        }
        self.add_bulk_action(action)

    def add_bulk_action(self, action):
        self.bulk_actions.append(action)
        if len(self.bulk_actions) > self.BULK_FLUSH_SIZE:
            self.flush_bulk_actions()

    def flush_bulk_actions(self, refresh=False):
        if len(self.bulk_actions) == 0:
            return
        eshelpers.bulk(self.conn, self.bulk_actions, stats_only=True, refresh=refresh)
        self.bulk_actions = []

    def save_outlier(self, outlier=None):
        # add the derived fields as outlier observations
        derived_fields = self.extract_derived_fields(outlier.doc["_source"])
        for derived_field, derived_value in derived_fields.items():
            outlier.outlier_dict["derived_" + derived_field] = derived_value

        doc = add_outlier_to_document(outlier)
        self.add_update_bulk_action(doc)

    def extract_derived_fields(self, doc_fields):
        derived_fields = dict()
        for field_name, grok_pattern in self.settings.config.items("derivedfields"):
            if helpers.utils.dict_contains_dotkey(doc_fields, field_name, case_sensitive=False):
                if grok_pattern in self.grok_filters.keys():
                    grok = self.grok_filters[grok_pattern]
                else:
                    grok = Grok(grok_pattern)
                    self.grok_filters[grok_pattern] = grok

                match_dict = grok.match(helpers.utils.get_dotkey_value(doc_fields, field_name, case_sensitive=False))

                if match_dict:
                    for match_dict_k, match_dict_v in match_dict.items():
                        derived_fields[match_dict_k] = match_dict_v

        return derived_fields

    def extract_fields_from_document(self, doc, extract_derived_fields=False):
        doc_fields = doc["_source"]

        if extract_derived_fields:
            derived_fields = self.extract_derived_fields(doc_fields)

            for k, v in derived_fields.items():
                doc_fields[k] = v

        return doc_fields

    @staticmethod
    def get_time_filter(days=None, hours=None, timestamp_field="timestamp"):
        time_start = (datetime.datetime.now() - datetime.timedelta(days=days, hours=hours)).isoformat()
        time_stop = datetime.datetime.now().isoformat()

        # Construct absolute time range filter, increases cacheability
        time_filter = {
            "range": {
                str(timestamp_field): {
                    "gte": time_start,
                    "lte": time_stop
                }
            }
        }
        return time_filter


def add_outlier_to_document(outlier):
    doc = add_tag_to_document(outlier.doc, "outlier")

    if "outliers" in doc["_source"]:
        if outlier.outlier_dict["summary"] not in doc["_source"]["outliers"]["summary"]:
            merged_outliers = defaultdict(list)
            for k, v in chain(doc["_source"]["outliers"].items(), outlier.get_outlier_dict_of_arrays().items()):

                # merge ["reason 1"] and ["reason 2"]] into ["reason 1", "reason 2"]
                if isinstance(v, list):
                    merged_outliers[k].extend(v)
                else:
                    merged_outliers[k].append(v)

            merged_outliers["total_outliers"] = doc["_source"]["outliers"]["total_outliers"] + 1
            doc["_source"]["outliers"] = merged_outliers
    else:
        doc["_source"]["outliers"] = outlier.get_outlier_dict_of_arrays()
        doc["_source"]["outliers"]["total_outliers"] = 1

    return doc


def remove_outliers_from_document(doc):
    doc = remove_tag_from_document(doc, "outlier")

    if "outliers" in doc["_source"]:
        doc["_source"].pop("outliers")

    return doc


def add_tag_to_document(doc, tag):
    if "tags" not in doc["_source"]:
        doc["_source"]["tags"] = [tag]
    else:
        if tag not in doc["_source"]["tags"]:
            doc["_source"]["tags"].append(tag)
    return doc


def remove_tag_from_document(doc, tag):
    if "tags" not in doc["_source"]:
        pass
    else:
        tags = doc["_source"]["tags"]
        if tag in tags:
            tags.remove(tag)
            doc["_source"]["tags"] = tags
    return doc


def build_search_query(bool_clause=None, sort_clause=None, search_range=None, query_fields=None, search_query=None):
    query = dict()
    query["query"] = dict()
    query["query"]["bool"] = dict()
    query["query"]["bool"]["filter"] = list()

    if query_fields:
        query["_source"] = query_fields

    if bool_clause:
        # To avoid side effects (multiple search_range) when calling multiple times the function on the same bool_clause
        query["query"]["bool"]["filter"] = bool_clause["filter"].copy()

    if sort_clause:
        query.update(sort_clause)

    if search_range:
        if "bool" not in query["query"]:
            query["bool"] = dict()

        if "filter" not in query["query"]["bool"]:
            query["query"]["bool"]["filter"] = list()
        query["query"]["bool"]["filter"].append(search_range)

    if search_query:
        query["query"]["bool"]["filter"].append(search_query["filter"].copy())

    return query<|MERGE_RESOLUTION|>--- conflicted
+++ resolved
@@ -93,8 +93,6 @@
         else:
             return result
 
-<<<<<<< HEAD
-=======
     def count_and_scan_documents(self, index, bool_clause=None, sort_clause=None, query_fields=None, search_query=None,
                                  model_settings=None):
         timestamp_field, history_window_days, history_window_hours = self._get_history_window(model_settings)
@@ -106,11 +104,6 @@
                                             model_settings)
         return total_events, []
 
-    def _update_es(self, doc):
-        self.conn.delete(index=doc["_index"], doc_type=doc["_type"], id=doc["_id"], refresh=True)
-        self.conn.create(index=doc["_index"], doc_type=doc["_type"], id=doc["_id"], body=doc["_source"], refresh=True)
-
->>>>>>> 0722b9d5
     @staticmethod
     def filter_by_query_string(query_string=None):
         filter_clause = {"filter": [
