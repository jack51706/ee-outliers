from elasticsearch import helpers as eshelpers, Elasticsearch
import datetime
import helpers.utils
import helpers.logging
import json
from pygrok import Grok

from helpers.singleton import singleton
from helpers.notifier import Notifier
from helpers.outlier import Outlier
from collections import defaultdict
from itertools import chain


@singleton
class ES:
    index = None
    conn = None
    settings = None

    grok_filters = dict()

    notifier = None

    bulk_actions = []

    BULK_FLUSH_SIZE = 1000

    def __init__(self, settings=None, logging=None):
        self.settings = settings
        self.logging = logging

        if self.settings.config.getboolean("notifier", "email_notifier"):
            self.notifier = Notifier(settings, logging)

    def init_connection(self):
        self.conn = Elasticsearch([self.settings.config.get("general", "es_url")], use_ssl=False,
                                  timeout=self.settings.config.getint("general", "es_timeout"),
                                  verify_certs=False, retry_on_timeout=True)

        if self.conn.ping():
            self.logging.logger.info("connected to Elasticsearch on host %s" %
                                     (self.settings.config.get("general", "es_url")))
        else:
            self.logging.logger.error("could not connect to to host %s. Exiting!" %
                                      (self.settings.config.get("general", "es_url")))

        return self.conn

    def scan(self, index, bool_clause=None, sort_clause=None, query_fields=None, search_query=None,
             model_settings=None):
        preserve_order = True if sort_clause is not None else False

        if model_settings is None:
            timestamp_field = self.settings.config.get("general", "timestamp_field", fallback="timestamp")
            history_window_days = self.settings.config.getint("general", "history_window_days")
            history_window_hours = self.settings.config.getint("general", "history_window_hours")
        else:
            timestamp_field = model_settings["timestamp_field"]
            history_window_days = model_settings["history_window_days"]
            history_window_hours = model_settings["history_window_hours"]

        search_range = self.get_time_filter(days=history_window_days, hours=history_window_hours,
                                            timestamp_field=timestamp_field)
        return eshelpers.scan(self.conn, request_timeout=self.settings.config.getint("general", "es_timeout"),
                              index=index, query=build_search_query(bool_clause=bool_clause,
                                                                    sort_clause=sort_clause,
                                                                    search_range=search_range,
                                                                    query_fields=query_fields,
                                                                    search_query=search_query),
                              size=self.settings.config.getint("general", "es_scan_size"),
                              scroll=self.settings.config.get("general", "es_scroll_time"),
                              preserve_order=preserve_order, raise_on_error=False)

    def count_documents(self, index, bool_clause=None, query_fields=None, search_query=None, model_settings=None):
        if model_settings is None:
            timestamp_field = self.settings.config.get("general", "timestamp_field", fallback="timestamp")
            history_window_days = self.settings.config.getint("general", "history_window_days")
            history_window_hours = self.settings.config.getint("general", "history_window_hours")
        else:
            timestamp_field = model_settings["timestamp_field"]
            history_window_days = model_settings["history_window_days"]
            history_window_hours = model_settings["history_window_hours"]

        search_range = self.get_time_filter(days=history_window_days, hours=history_window_hours,
                                            timestamp_field=timestamp_field)

        res = self.conn.search(index=index, body=build_search_query(bool_clause=bool_clause, search_range=search_range,
                                                                    query_fields=query_fields,
                                                                    search_query=search_query),
                               size=self.settings.config.getint("general", "es_scan_size"),
                               scroll=self.settings.config.get("general", "es_scroll_time"))
        result = res["hits"]["total"]

        # Result depend of the version of ElasticSearch (> 7, the result is a dictionary)
        if isinstance(result, dict):
            return result["value"]
        else:
            return result

    def _update_es(self, doc):
        self.conn.delete(index=doc["_index"], doc_type=doc["_type"], id=doc["_id"], refresh=True)
        self.conn.create(index=doc["_index"], doc_type=doc["_type"], id=doc["_id"], body=doc["_source"], refresh=True)

    @staticmethod
    def filter_by_query_string(query_string=None):
        bool_clause = {"filter": [
            {"query_string": {"query": query_string}}
        ]}
        return bool_clause

    @staticmethod
    def filter_by_dsl_query(dsl_query=None):
        dsl_query = json.loads(dsl_query)

        if isinstance(dsl_query, list):
            bool_clause = {"filter": []}
            for query in dsl_query:
                bool_clause["filter"].append(query["query"])
        else:
            bool_clause = {"filter": [
                dsl_query["query"]
            ]}
        return bool_clause

    # this is part of housekeeping, so we should not access non-threat-save objects, such as logging progress to
    # the console using ticks!
    def remove_all_whitelisted_outliers(self):
<<<<<<< HEAD
=======
        # import goes here to avoid issues with singletons & circular requirements ... //TODO: fix this
        from helpers.outlier import Outlier

>>>>>>> 1dbd92b7
        outliers_filter_query = {"filter": [{"term": {"tags": "outlier"}}]}
        total_docs_whitelisted = 0

        idx = self.settings.config.get("general", "es_index_pattern")
        total_nr_outliers = self.count_documents(index=idx, bool_clause=outliers_filter_query)
        self.logging.logger.info("going to analyze %s outliers and remove all whitelisted items", "{:,}"
                                 .format(total_nr_outliers))

        if total_nr_outliers > 0:
            for doc in self.scan(index=idx, bool_clause=outliers_filter_query):
                total_outliers = int(doc["_source"]["outliers"]["total_outliers"])
                # Generate all outlier objects for this document
                total_whitelisted = 0

                for i in range(total_outliers):
                    outlier_type = doc["_source"]["outliers"]["type"][i]
                    outlier_reason = doc["_source"]["outliers"]["reason"][i]
                    outlier_summary = doc["_source"]["outliers"]["summary"][i]

                    outlier = Outlier(outlier_type=outlier_type, outlier_reason=outlier_reason,
                                      outlier_summary=outlier_summary)
                    if outlier.is_whitelisted(additional_dict_values_to_check=doc):
                        total_whitelisted += 1

                # if all outliers for this document are whitelisted, removed them all. If not, don't touch the document.
                # this is a limitation in the way our outliers are stored: if not ALL of them are whitelisted, we
                # can't remove just the whitelisted ones
                # from the Elasticsearch event, as they are stored as array elements and potentially contain
                # observations that should be removed, too.
                # In this case, just don't touch the document.
                if total_whitelisted == total_outliers:
                    total_docs_whitelisted += 1
                    doc = remove_outliers_from_document(doc)

                    self._update_es(doc)

        return total_docs_whitelisted

    def remove_all_outliers(self):
        idx = self.settings.config.get("general", "es_index_pattern")

        must_clause = {"filter": [{"term": {"tags": "outlier"}}]}
        total_outliers = self.count_documents(index=idx, bool_clause=must_clause)

        if total_outliers > 0:

            timestamp_field = self.settings.config.get("general", "timestamp_field", fallback="timestamp")
            history_window_days = self.settings.config.getint("general", "history_window_days")
            history_window_hours = self.settings.config.getint("general", "history_window_hours")

            search_range = self.get_time_filter(days=history_window_days, hours=history_window_hours,
                                                timestamp_field=timestamp_field)

            query = build_search_query(bool_clause=must_clause, search_range=search_range)

            script = {
                "source": "ctx._source.remove(\"outliers\"); " +
                          "ctx._source.tags.remove(ctx._source.tags.indexOf(\"outlier\"))",
                "lang": "painless"
            }

            query["script"] = script

            self.logging.logger.info("wiping %s existing outliers", "{:,}".format(total_outliers))
            self.conn.update_by_query(index=idx, body=query, refresh=True, wait_for_completion=True)
            self.logging.logger.info("wiped outlier information of " + "{:,}".format(total_outliers) + " documents")
        else:
            self.logging.logger.info("no existing outliers were found, so nothing was wiped")

    def process_outliers(self, doc=None, outliers=None, should_notify=False):
        for outlier in outliers:
            if outlier.is_whitelisted(additional_dict_values_to_check=doc):
                if self.settings.config.getboolean("general", "print_outliers_to_console"):
                    self.logging.logger.info(outlier.outlier_dict["summary"] + " [whitelisted outlier]")
            else:
                if self.settings.config.getboolean("general", "es_save_results"):
                    self.save_outlier(doc=doc, outlier=outlier)

                if should_notify:
                    self.notifier.notify_on_outlier(doc=doc, outlier=outlier)

                if self.settings.config.getboolean("general", "print_outliers_to_console"):
                    self.logging.logger.info("outlier - " + outlier.outlier_dict["summary"])

    def add_bulk_action(self, action):
        self.bulk_actions.append(action)
        if len(self.bulk_actions) > self.BULK_FLUSH_SIZE:
            self.flush_bulk_actions()

    def flush_bulk_actions(self, refresh=False):
        if len(self.bulk_actions) == 0:
            return
        eshelpers.bulk(self.conn, self.bulk_actions, stats_only=True, refresh=refresh)
        self.bulk_actions = []

    def save_outlier(self, doc=None, outlier=None):
        # add the derived fields as outlier observations
        derived_fields = self.extract_derived_fields(doc["_source"])
        for derived_field, derived_value in derived_fields.items():
            outlier.outlier_dict["derived_" + derived_field] = derived_value

        doc = add_outlier_to_document(doc, outlier)

        action = {
            '_op_type': 'update',
            '_index': doc["_index"],
            '_type': doc["_type"],
            '_id': doc["_id"],
            'retry_on_conflict': 10,
            'doc': doc["_source"]
        }
        self.add_bulk_action(action)

    def extract_derived_fields(self, doc_fields):
        derived_fields = dict()
        for field_name, grok_pattern in self.settings.config.items("derivedfields"):
            if helpers.utils.dict_contains_dotkey(doc_fields, field_name, case_sensitive=False):
                if grok_pattern in self.grok_filters.keys():
                    grok = self.grok_filters[grok_pattern]
                else:
                    grok = Grok(grok_pattern)
                    self.grok_filters[grok_pattern] = grok

                match_dict = grok.match(helpers.utils.get_dotkey_value(doc_fields, field_name, case_sensitive=False))

                if match_dict:
                    for match_dict_k, match_dict_v in match_dict.items():
                        derived_fields[match_dict_k] = match_dict_v

        return derived_fields

    def extract_fields_from_document(self, doc, extract_derived_fields=False):
        doc_fields = doc["_source"]

        if extract_derived_fields:
            derived_fields = self.extract_derived_fields(doc_fields)

            for k, v in derived_fields.items():
                doc_fields[k] = v

        return doc_fields

    def get_time_filter(self, days=None, hours=None, timestamp_field="timestamp"):
        time_start = (datetime.datetime.now() - datetime.timedelta(days=days, hours=hours)).isoformat()
        time_stop = datetime.datetime.now().isoformat()

        # Construct absolute time range filter, increases cacheability
        time_filter = {
            "range": {
                str(timestamp_field): {
                    "gte": time_start,
                    "lte": time_stop
                }
            }
        }
        return time_filter


def add_outlier_to_document(doc, outlier):
    doc = add_tag_to_document(doc, "outlier")

    if "outliers" in doc["_source"]:
        if outlier.outlier_dict["summary"] not in doc["_source"]["outliers"]["summary"]:
            merged_outliers = defaultdict(list)
            for k, v in chain(doc["_source"]["outliers"].items(), outlier.get_outlier_dict_of_arrays().items()):

                # merge ["reason 1"] and ["reason 2"]] into ["reason 1", "reason 2"]
                if isinstance(v, list):
                    merged_outliers[k].extend(v)
                else:
                    merged_outliers[k].append(v)

            merged_outliers["total_outliers"] = doc["_source"]["outliers"]["total_outliers"] + 1
            doc["_source"]["outliers"] = merged_outliers
    else:
        doc["_source"]["outliers"] = outlier.get_outlier_dict_of_arrays()
        doc["_source"]["outliers"]["total_outliers"] = 1

    return doc


def remove_outliers_from_document(doc):
    doc = remove_tag_from_document(doc, "outlier")

    if "outliers" in doc["_source"]:
        doc["_source"].pop("outliers")

    return doc


def add_tag_to_document(doc, tag):
    if "tags" not in doc["_source"]:
        doc["_source"]["tags"] = [tag]
    else:
        if tag not in doc["_source"]["tags"]:
            doc["_source"]["tags"].append(tag)
    return doc


def remove_tag_from_document(doc, tag):
    if "tags" not in doc["_source"]:
        pass
    else:
        tags = doc["_source"]["tags"]
        if tag in tags:
            tags.remove(tag)
            doc["_source"]["tags"] = tags
    return doc


def build_search_query(bool_clause=None, sort_clause=None, search_range=None, query_fields=None, search_query=None):
    query = dict()
    query["query"] = dict()
    query["query"]["bool"] = dict()
    query["query"]["bool"]["filter"] = list()

    if query_fields:
        query["_source"] = query_fields

    if bool_clause:
        # To avoid side effects (multiple search_range) when calling multiple times the function on the same bool_clause
        query["query"]["bool"]["filter"] = bool_clause["filter"].copy()

    if sort_clause:
        query.update(sort_clause)

    if search_range:
        if "bool" not in query["query"]:
            query["bool"] = dict()

        if "filter" not in query["query"]["bool"]:
            query["query"]["bool"]["filter"] = list()
        query["query"]["bool"]["filter"].append(search_range)

    if search_query:
        query["query"]["bool"]["filter"].append(search_query["filter"].copy())

    return query<|MERGE_RESOLUTION|>--- conflicted
+++ resolved
@@ -126,12 +126,6 @@
     # this is part of housekeeping, so we should not access non-threat-save objects, such as logging progress to
     # the console using ticks!
     def remove_all_whitelisted_outliers(self):
-<<<<<<< HEAD
-=======
-        # import goes here to avoid issues with singletons & circular requirements ... //TODO: fix this
-        from helpers.outlier import Outlier
-
->>>>>>> 1dbd92b7
         outliers_filter_query = {"filter": [{"term": {"tags": "outlier"}}]}
         total_docs_whitelisted = 0
 
