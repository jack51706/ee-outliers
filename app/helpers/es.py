import json
import datetime as dt
import math
<<<<<<< HEAD
=======

from collections import defaultdict
from itertools import chain

from pygrok import Grok
from elasticsearch import helpers as eshelpers, Elasticsearch
from elasticsearch.helpers import ScanError

import helpers.utils
import helpers.logging
>>>>>>> d0bcc970

from helpers.singleton import singleton
from helpers.notifier import Notifier
from helpers.outlier import Outlier


@singleton
class ES:
    """
    This is the singleton class that holds the connection object with Elasticsearch.
    It also serves as the queue for all the queued bulk actions.

    This class is responsible for performing all operations that directly interact with Elasticsearch,
    or that create the data structures needed to work with Elasticsearch.

    This includes removing all the outliers from Elasticsearch, scanning, counting documents, etc.
    """
    index = None
    conn = None
    settings = None

    grok_filters = dict()

    notifier = None

    bulk_actions = []

    BULK_FLUSH_SIZE = 1000

    def __init__(self, settings=None, logging=None):
        self.settings = settings
        self.logging = logging

        if self.settings.config.getboolean("notifier", "email_notifier"):
            self.notifier = Notifier(settings, logging)

    def init_connection(self):
        """
        Initialize the connection with Elasticsearch

        :return: Connection object if connection with Elasticsearch succeeded, False otherwise
        """
        self.conn = Elasticsearch([self.settings.config.get("general", "es_url")], use_ssl=False,
                                  timeout=self.settings.config.getint("general", "es_timeout"),
                                  verify_certs=False, retry_on_timeout=True)

        if self.conn.ping():
            self.logging.logger.info("connected to Elasticsearch on host %s" %
                                     (self.settings.config.get("general", "es_url")))
            result = self.conn
        else:
            self.logging.logger.error("could not connect to Elasticsearch on host %s" %
                                      (self.settings.config.get("general", "es_url")))
            result = False

        return result

    def _get_history_window(self, model_settings=None):
        """
        Get different parameters about windows settings

        :param model_settings: model configuration part
        :return: timtestamp field name, number of recover day , number of recover hours (in addition to the days)
        """
        if model_settings is None:
            timestamp_field = self.settings.config.get("general", "timestamp_field", fallback="timestamp")
            history_window_days = self.settings.config.getint("general", "history_window_days")
            history_window_hours = self.settings.config.getint("general", "history_window_hours")
        else:
            timestamp_field = model_settings["timestamp_field"]
            history_window_days = model_settings["history_window_days"]
            history_window_hours = model_settings["history_window_hours"]
        return timestamp_field, history_window_days, history_window_hours

    def _scan(self, index, search_range, bool_clause=None, sort_clause=None, query_fields=None, search_query=None,
              model_settings=None):
        """
        Scan and get documents in Elasticsearch

        :param index: on which index the request must be done
        :param search_range: the range of the search
        :param bool_clause: boolean condition
        :param sort_clause: request to sort results
        :param query_fields: the query field
        :param search_query: the search query
        :param model_settings: part of the configuration linked to the model
        :return: generator to fetch documents
        """
        preserve_order = False

        if model_settings is not None and model_settings["process_documents_chronologically"]:
            sort_clause = {"sort": [{model_settings["timestamp_field"]: "desc"}]}
            preserve_order = True

        return eshelpers.scan(self.conn, request_timeout=self.settings.config.getint("general", "es_timeout"),
                              index=index, query=build_search_query(bool_clause=bool_clause,
                                                                    sort_clause=sort_clause,
                                                                    search_range=search_range,
                                                                    query_fields=query_fields,
                                                                    search_query=search_query),
                              size=self.settings.config.getint("general", "es_scan_size"),
                              scroll=self.settings.config.get("general", "es_scroll_time"),
                              preserve_order=preserve_order, raise_on_error=False)

    def _count_documents(self, index, search_range, bool_clause=None, query_fields=None, search_query=None):
        """
        Count number of document in Elasticsearch that match the query

        :param index: on which index the request must be done
        :param search_range: the range of research
        :param bool_clause: boolean condition
        :param query_fields: the query field
        :param search_query: the search query
        :return: number of document
        """
        res = self.conn.search(index=index, body=build_search_query(bool_clause=bool_clause, search_range=search_range,
                                                                    query_fields=query_fields,
                                                                    search_query=search_query),
                               size=self.settings.config.getint("general", "es_scan_size"),
                               scroll=self.settings.config.get("general", "es_scroll_time"))
        result = res["hits"]["total"]

        # Result depend of the version of Elasticsearch (> 7, the result is a dictionary)
        if isinstance(result, dict):
            return_value = result["value"]
        else:
            return_value = result

        return return_value

    def count_and_scan_documents(self, index, bool_clause=None, sort_clause=None, query_fields=None, search_query=None,
                                 model_settings=None):
        """
        Count the number of document and fetch them from Elasticsearch

        :param index: on which index the request must be done
        :param bool_clause: boolean condition
        :param sort_clause: request to sort result
        :param query_fields: the query field
        :param search_query: the search query
        :param model_settings: part of the configuration linked to the model
        :return: the number of document and a generator/list of all documents
        """
        timestamp_field, history_window_days, history_window_hours = self._get_history_window(model_settings)
        search_range = self.get_time_filter(days=history_window_days, hours=history_window_hours,
                                            timestamp_field=timestamp_field)
        total_events = self._count_documents(index, search_range, bool_clause, query_fields, search_query)
        if total_events > 0:
            return total_events, self._scan(index, search_range, bool_clause, sort_clause, query_fields, search_query,
                                            model_settings)
        return total_events, []

    @staticmethod
    def filter_by_query_string(query_string=None):
        """
        Format a query request

        :param query_string: the query request
        :return: query request formatted for Elasticsearch
        """
        filter_clause = {"filter": [
            {"query_string": {"query": query_string}}
        ]}

        return filter_clause

    @staticmethod
    def filter_by_dsl_query(dsl_query=None):
        """
        Format a DSL query

        :param dsl_query: the DSL query
        :return: the formatted request
        """
        dsl_query = json.loads(dsl_query)

        if isinstance(dsl_query, list):
            filter_clause = {"filter": []}
            for query in dsl_query:
                filter_clause["filter"].append(query["query"])
        else:
            filter_clause = {"filter": [
                dsl_query["query"]
            ]}
        return filter_clause

    # this is part of housekeeping, so we should not access non-threat-save objects, such as logging progress to
    # the console using ticks!
    def remove_all_whitelisted_outliers(self, dict_with_analyzer):
        """
        Remove all whitelisted outliers present in Elasticsearch.
        This method is normally only call by housekeeping

        :return: the number of outliers removed
        """
        outliers_filter_query = {"filter": [{"term": {"tags": "outlier"}}]}

        total_outliers_whitelisted = 0
        total_outliers_processed = 0

        idx = self.settings.config.get("general", "es_index_pattern")
        total_nr_outliers, documents = self.count_and_scan_documents(index=idx, bool_clause=outliers_filter_query)

        if total_nr_outliers > 0:
            self.logging.logger.info("going to analyze %s outliers and remove all whitelisted items", "{:,}"
                                     .format(total_nr_outliers))
            start_time = dt.datetime.today().timestamp()

            for doc in documents:
                total_outliers_processed = total_outliers_processed + 1
                total_outliers_in_doc = int(doc["_source"]["outliers"]["total_outliers"])
                # generate all outlier objects for this document
                total_whitelisted = 0

                for i in range(total_outliers_in_doc):
                    outlier_type = doc["_source"]["outliers"]["type"][i]
                    outlier_reason = doc["_source"]["outliers"]["reason"][i]
                    outlier_summary = doc["_source"]["outliers"]["summary"][i]

                    # Extract information and get analyzer linked to this outlier
                    model_name = doc["_source"]["outliers"]["model_name"][i]
                    model_type = doc["_source"]["outliers"]["model_type"][i]
                    config_section_name = model_type + "_" + model_name
                    if config_section_name not in dict_with_analyzer:
                        self.logging.logger.warning("Outlier '" + config_section_name + "' " +
                                                    " haven't been found in configuration, could not check whitelist")
                        break  # If one outlier is not whitelisted, we keep all other outliers
                    analyzer = dict_with_analyzer[config_section_name]

                    outlier = Outlier(outlier_type=outlier_type, outlier_reason=outlier_reason,
                                      outlier_summary=outlier_summary, doc=doc)
                    if outlier.is_whitelisted(extra_literals_whitelist_value=analyzer.whitelist_literals_per_model,
                                              extra_regexps_whitelist_value=analyzer.whitelist_regexps_per_model):
                        total_whitelisted += 1

                # if all outliers for this document are whitelisted, removed them all. If not, don't touch the document.
                # this is a limitation in the way our outliers are stored: if not ALL of them are whitelisted, we
                # can't remove just the whitelisted ones
                # from the Elasticsearch event, as they are stored as array elements and potentially contain
                # observations that should be removed, too.
                # In this case, just don't touch the document.
                if total_whitelisted == total_outliers_in_doc:
                    total_outliers_whitelisted += 1
                    doc = remove_outliers_from_document(doc)
                    self.add_remove_outlier_bulk_action(doc)

                # we don't use the ticker from the logger singleton, as this will be called from the housekeeping thread
                # if we share a same ticker between multiple threads, strange results would start to appear in
                # progress logging
                # so, we duplicate part of the functionality from the logger singleton
                if self.logging.verbosity >= 5:
                    should_log = True
                else:
                    should_log = total_outliers_processed % max(1,
                                                                int(math.pow(10, (6 - self.logging.verbosity)))) == 0 \
                                 or total_outliers_processed == total_nr_outliers

                if should_log:
                    # avoid a division by zero
                    time_diff = max(float(1), float(dt.datetime.today().timestamp() - start_time))
                    ticks_per_second = "{:,}".format(round(float(total_outliers_processed) / time_diff))

                    self.logging.logger.info("whitelisting historical outliers " + " [" + ticks_per_second + " eps." +
                                             " - " + '{:.2f}'.format(round(float(total_outliers_processed) /
                                                                           float(total_nr_outliers) * 100, 2)) +
                                             "% done" + " - " + "{:,}".format(total_outliers_whitelisted) +
                                             " outliers whitelisted]")

            self.flush_bulk_actions()

        return total_outliers_whitelisted

    def remove_all_outliers(self):
        """
        Remove all outliers present in Elasticsearch
        """
        idx = self.settings.config.get("general", "es_index_pattern")

        must_clause = {"filter": [{"term": {"tags": "outlier"}}]}
        timestamp_field, history_window_days, history_window_hours = self._get_history_window()
        search_range = self.get_time_filter(days=history_window_days, hours=history_window_hours,
                                            timestamp_field=timestamp_field)
        total_outliers = self._count_documents(index=idx, search_range=search_range, bool_clause=must_clause)

        if total_outliers > 0:
            query = build_search_query(bool_clause=must_clause, search_range=search_range)

            script = {
                "source": "ctx._source.remove(\"outliers\"); " +
                          "ctx._source.tags.remove(ctx._source.tags.indexOf(\"outlier\"))",
                "lang": "painless"
            }

            query["script"] = script

            self.logging.logger.info("wiping %s existing outliers", "{:,}".format(total_outliers))
            self.conn.update_by_query(index=idx, body=query, refresh=True, wait_for_completion=True)
            self.logging.logger.info("wiped outlier information of " + "{:,}".format(total_outliers) + " documents")
        else:
            self.logging.logger.info("no existing outliers were found, so nothing was wiped")

    def process_outlier(self, outlier=None, should_notify=False):
        """
        Save outlier (if configuration is setup for that), notify (also depending of configuration) and print.

        :param outlier: the detected outlier
        :param should_notify: True if notification need to be send
        """
<<<<<<< HEAD
        if self.settings.es_save_results:
            self.save_outlier(outlier=outlier)
=======
        is_whitelisted = outlier.is_whitelisted()

        if is_whitelisted:
            if self.settings.print_outliers_to_console:
                self.logging.logger.info(outlier.outlier_dict["summary"] + " [whitelisted outlier]")
        else:
            if self.settings.es_save_results:
                self.save_outlier(outlier=outlier)
>>>>>>> d0bcc970

        if should_notify:
            self.notifier.notify_on_outlier(outlier=outlier)

<<<<<<< HEAD
        if self.settings.print_outliers_to_console:
            self.logging.logger.info("outlier - " + outlier.outlier_dict["summary"])
=======
            if self.settings.print_outliers_to_console:
                self.logging.logger.info("outlier - " + outlier.outlier_dict["summary"])

        return is_whitelisted
>>>>>>> d0bcc970

    def add_update_bulk_action(self, document):
        """
        Add a bulk action of "update" type

        :param document: document that need to be update
        """
        action = {
            '_op_type': 'update',
            '_index': document["_index"],
            '_type': document["_type"],
            '_id': document["_id"],
            'retry_on_conflict': 10,
            'doc': document["_source"]
        }
        self.add_bulk_action(action)

    def add_remove_outlier_bulk_action(self, document):
        """
        Creates the bulk action to remove all the outlier traces from all events.
        Removing an outlier means that the "outlier" tag is removed, as well as the "outlier" dictionary in the event.
        :param document: the document from which the outlier information should be removed
        """
        action = {
            '_op_type': 'update',
            '_index': document["_index"],
            '_type': document["_type"],
            '_id': document["_id"],
            'retry_on_conflict': 10,
            '_source': {
                "script": {
                    "source": "ctx._source.remove(\"outliers\"); " +
                              "if (ctx._source.tags != null && ctx._source.tags.indexOf(\"outlier\") > -1) { " +
                              "ctx._source.tags.remove(ctx._source.tags.indexOf(\"outlier\")); " +
                              "}",
                    "lang": "painless"
                }
            }
        }
        self.add_bulk_action(action)

    def add_bulk_action(self, action):
        """
        Add a bluk action

        :param action: action that need to be added
        """
        self.bulk_actions.append(action)
        if len(self.bulk_actions) > self.BULK_FLUSH_SIZE:
            self.flush_bulk_actions()

    def flush_bulk_actions(self, refresh=False):
        """
        Force bulk action to be process

        :param refresh: refresh or not in Elasticsearch
        """
        if not self.bulk_actions:
            return
        eshelpers.bulk(self.conn, self.bulk_actions, stats_only=True, refresh=refresh)
        self.bulk_actions = []

    def save_outlier(self, outlier=None):
        """
        Complete (with derived fields) and save outlier to Elasticsearch (via bulk action)

        :param outlier: the outlier that need to be save
        """
        # add the derived fields as outlier observations
        derived_fields = self.extract_derived_fields(outlier.doc["_source"])
        for derived_field, derived_value in derived_fields.items():
            outlier.outlier_dict["derived_" + derived_field] = derived_value

        doc = add_outlier_to_document(outlier)
        self.add_update_bulk_action(doc)

    def extract_derived_fields(self, doc_fields):
        """
        Extract derived field based on a document

        :param doc_fields: document information used to extract derived fields
        :return: all derived fields
        """
        derived_fields = dict()
        for field_name, grok_pattern in self.settings.list_derived_fields:
            try:
                # If key doesn't exist, an exception is raise
                doc_value = helpers.utils.get_dotkey_value(doc_fields, field_name, case_sensitive=False)

                if grok_pattern in self.grok_filters.keys():
                    grok = self.grok_filters[grok_pattern]
                else:
                    grok = Grok(grok_pattern)
                    self.grok_filters[grok_pattern] = grok

                match_dict = grok.match(doc_value)

                if match_dict:
                    for match_dict_k, match_dict_v in match_dict.items():
                        derived_fields[match_dict_k] = match_dict_v

            except KeyError:
                pass  # Ignore, value not found...

        return derived_fields

    def extract_fields_from_document(self, doc, extract_derived_fields=False):
        """
        Extract fields information of a document (and also extract derived field if specified)

        :param doc: document where information are fetch
        :param extract_derived_fields: True to extract derived fields
        :return: all documents fields
        """
        doc_fields = doc["_source"]

        if extract_derived_fields:
            derived_fields = self.extract_derived_fields(doc_fields)

            for derived_field_key, derived_field_value in derived_fields.items():
                doc_fields[derived_field_key] = derived_field_value

        return doc_fields

    @staticmethod
    def get_time_filter(days=None, hours=None, timestamp_field="timestamp"):
        """
        Create a filter to limit the time

        :param days: number of days of the filter
        :param hours: number of hours of the filter
        :param timestamp_field: the name of the timestamp field
        :return: the query
        """
        time_start = (dt.datetime.now() - dt.timedelta(days=days, hours=hours)).isoformat()
        time_stop = dt.datetime.now().isoformat()

        # Construct absolute time range filter, increases cacheability
        time_filter = {
            "range": {
                str(timestamp_field): {
                    "gte": time_start,
                    "lte": time_stop
                }
            }
        }
        return time_filter

    def _verbose_test_scan(
            self,
            client, query=None,
            scroll="5m",
            raise_on_error=True,
            preserve_order=False,
            size=1000,
            request_timeout=None,
            clear_scroll=True,
            scroll_kwargs=None,
            **kwargs
    ):
        scroll_kwargs = scroll_kwargs or {}

        if not preserve_order:
            query = query.copy() if query else {}
            query["sort"] = "_doc"

        # initial search
        resp = client.search(
            body=query, scroll=scroll, size=size, request_timeout=request_timeout, **kwargs
        )
        scroll_id = resp.get("_scroll_id")

        try:
            while scroll_id and resp["hits"]["hits"]:
                for hit in resp["hits"]["hits"]:
                    yield hit

                # check if we have any errors
                if resp["_shards"]["successful"] < resp["_shards"]["total"]:
                    self.logging.logger.warning(
                        "Scroll request has only succeeded on %d shards out of %d.",
                        resp["_shards"]["successful"],
                        resp["_shards"]["total"],
                    )
                    self.logging.logger.warning(resp)
                    if raise_on_error:
                        raise ScanError(
                            scroll_id,
                            "Scroll request has only succeeded on %d shards out of %d."
                            % (resp["_shards"]["successful"], resp["_shards"]["total"]),
                        )
                resp = client.scroll(
                    body={"scroll_id": scroll_id, "scroll": scroll}, **scroll_kwargs
                )
                scroll_id = resp.get("_scroll_id")

        finally:
            if scroll_id and clear_scroll:
                client.clear_scroll(body={"scroll_id": [scroll_id]}, ignore=(404,))


def add_outlier_to_document(outlier):
    """
    Add outliers information to a document (this method also add tag to the document)

    :param outlier: the outlier that need to be added (note that document is contain in the outlier)
    :return: the modified document
    """
    doc = add_tag_to_document(outlier.doc, "outlier")

    if "outliers" in doc["_source"]:
        if outlier.outlier_dict["summary"] not in doc["_source"]["outliers"]["summary"]:
            merged_outliers = defaultdict(list)
            for outlier_key, outlier_value in chain(doc["_source"]["outliers"].items(),
                                                    outlier.get_outlier_dict_of_arrays().items()):

                # merge ["reason 1"] and ["reason 2"]] into ["reason 1", "reason 2"]
                if isinstance(outlier_value, list):
                    merged_outliers[outlier_key].extend(outlier_value)
                else:
                    merged_outliers[outlier_key].append(outlier_value)

            merged_outliers["total_outliers"] = doc["_source"]["outliers"]["total_outliers"] + 1
            doc["_source"]["outliers"] = merged_outliers
    else:
        doc["_source"]["outliers"] = outlier.get_outlier_dict_of_arrays()
        doc["_source"]["outliers"]["total_outliers"] = 1

    return doc


def remove_outliers_from_document(doc):
    """
    Remove all outliers information from a document (reverse of "add_outlier_to_document")

    :param doc: document that need to be modified
    :return: the modified document
    """
    doc = remove_tag_from_document(doc, "outlier")

    if "outliers" in doc["_source"]:
        doc["_source"].pop("outliers")

    return doc


def add_tag_to_document(doc, tag):
    """
    Add a tag to a document

    :param doc: document that need to be modified
    :param tag: the tag that need to be added
    :return: modified document
    """
    if "tags" not in doc["_source"]:
        doc["_source"]["tags"] = [tag]
    else:
        if tag not in doc["_source"]["tags"]:
            doc["_source"]["tags"].append(tag)
    return doc


def remove_tag_from_document(doc, tag):
    """
    Remove a tag from a document (reverse of "add_tag_to_document")

    :param doc: document that need to be modified
    :param tag: tag that need to be added
    :return: modified document
    """
    if "tags" in doc["_source"] and tag in doc["_source"]["tags"]:
        doc["_source"]["tags"].remove(tag)
    return doc


def build_search_query(bool_clause=None, sort_clause=None, search_range=None, query_fields=None, search_query=None):
    """
    Create a query for Elasticsearch

    :param bool_clause: boolean condition
    :param sort_clause: sort query
    :param search_range: search range
    :param query_fields: query fields
    :param search_query: search query
    :return: the building query
    """
    query = dict()
    query["query"] = dict()
    query["query"]["bool"] = dict()
    query["query"]["bool"]["filter"] = list()

    if query_fields:
        query["_source"] = query_fields

    if bool_clause:
        # To avoid side effects (multiple search_range) when calling multiple times the function on the same bool_clause
        query["query"]["bool"]["filter"] = bool_clause["filter"].copy()

    if sort_clause:
        query.update(sort_clause)

    if search_range:
        if "bool" not in query["query"]:
            query["bool"] = dict()

        if "filter" not in query["query"]["bool"]:
            query["query"]["bool"]["filter"] = list()
        query["query"]["bool"]["filter"].append(search_range)

    if search_query:
        query["query"]["bool"]["filter"].append(search_query["filter"].copy())

    return query<|MERGE_RESOLUTION|>--- conflicted
+++ resolved
@@ -1,8 +1,6 @@
 import json
 import datetime as dt
 import math
-<<<<<<< HEAD
-=======
 
 from collections import defaultdict
 from itertools import chain
@@ -13,7 +11,6 @@
 
 import helpers.utils
 import helpers.logging
->>>>>>> d0bcc970
 
 from helpers.singleton import singleton
 from helpers.notifier import Notifier
@@ -322,32 +319,15 @@
         :param outlier: the detected outlier
         :param should_notify: True if notification need to be send
         """
-<<<<<<< HEAD
+
         if self.settings.es_save_results:
             self.save_outlier(outlier=outlier)
-=======
-        is_whitelisted = outlier.is_whitelisted()
-
-        if is_whitelisted:
-            if self.settings.print_outliers_to_console:
-                self.logging.logger.info(outlier.outlier_dict["summary"] + " [whitelisted outlier]")
-        else:
-            if self.settings.es_save_results:
-                self.save_outlier(outlier=outlier)
->>>>>>> d0bcc970
 
         if should_notify:
             self.notifier.notify_on_outlier(outlier=outlier)
 
-<<<<<<< HEAD
         if self.settings.print_outliers_to_console:
             self.logging.logger.info("outlier - " + outlier.outlier_dict["summary"])
-=======
-            if self.settings.print_outliers_to_console:
-                self.logging.logger.info("outlier - " + outlier.outlier_dict["summary"])
-
-        return is_whitelisted
->>>>>>> d0bcc970
 
     def add_update_bulk_action(self, document):
         """
