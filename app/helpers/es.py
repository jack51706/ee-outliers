--- conflicted
+++ resolved
@@ -84,7 +84,6 @@
         total_nr_outliers = self.count_documents(index=idx, bool_clause=outliers_filter_query)
         self.logging.logger.info("going to analyze %s outliers and remove all whitelisted items", "{:,}".format(total_nr_outliers))
 
-<<<<<<< HEAD
         if total_nr_outliers > 0:
             for doc in self.scan(index=idx, bool_clause=outliers_filter_query):
                 total_outliers = int(doc["_source"]["outliers"]["total_outliers"])
@@ -108,33 +107,7 @@
                     total_docs_whitelisted += 1
                     doc = remove_outliers_from_document(doc)
 
-                    self.conn.delete(index=doc["_index"], doc_type=doc["_type"], id=doc["_id"], refresh=True)
-                    self.conn.create(index=doc["_index"], doc_type=doc["_type"], id=doc["_id"], body=doc["_source"], refresh=True)
-=======
-        for doc in self.scan(index=idx, bool_clause=outliers_filter_query):
-            total_outliers = int(doc["_source"]["outliers"]["total_outliers"])
-            # Generate all outlier objects for this document
-            total_whitelisted = 0
-
-            for i in range(total_outliers):
-                outlier_type = doc["_source"]["outliers"]["type"][i]
-                outlier_reason = doc["_source"]["outliers"]["reason"][i]
-                outlier_summary = doc["_source"]["outliers"]["summary"][i]
-
-                outlier = Outlier(outlier_type=outlier_type, outlier_reason=outlier_reason, outlier_summary=outlier_summary)
-                if outlier.is_whitelisted(additional_dict_values_to_check=doc):
-                    total_whitelisted += 1
-
-            # if all outliers for this document are whitelisted, removed them all. If not, don't touch the document.
-            # this is a limitation in the way our outliers are stored: if not ALL of them are whitelisted, we can't remove just the whitelisted ones
-            # from the Elasticsearch event, as they are stored as array elements and potentially contain observations that should be removed, too.
-            # In this case, just don't touch the document.
-            if total_whitelisted == total_outliers:
-                total_docs_whitelisted += 1
-                doc = remove_outliers_from_document(doc)
-
-                self._update_es(doc)
->>>>>>> d1989675
+                    self._update_es(doc)
 
         return total_docs_whitelisted
 
