--- conflicted
+++ resolved
@@ -488,7 +488,6 @@
 
 
 def remove_tag_from_document(doc, tag):
-<<<<<<< HEAD
     """
     Remove a tag from a document (reverse of "add_tag_to_document")
 
@@ -496,17 +495,8 @@
     :param tag: tag that need to be added
     :return: modified document
     """
-    if "tags" not in doc["_source"]:
-        pass
-    else:
-        tags = doc["_source"]["tags"]
-        if tag in tags:
-            tags.remove(tag)
-            doc["_source"]["tags"] = tags
-=======
     if "tags" in doc["_source"] and tag in  doc["_source"]["tags"]:
         doc["_source"]["tags"].remove(tag)
->>>>>>> f353adb7
     return doc
 
 
