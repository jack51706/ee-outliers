--- conflicted
+++ resolved
@@ -6,7 +6,6 @@
 import datetime as dt
 from pygrok import Grok
 import math
-import time
 
 from helpers.singleton import singleton
 from helpers.notifier import Notifier
@@ -295,30 +294,14 @@
         :param outlier: the detected outlier
         :param should_notify: True if notification need to be send
         """
-<<<<<<< HEAD
-        if self.settings.config.getboolean("general", "es_save_results"):
+        if self.settings.es_save_results:
             self.save_outlier(outlier=outlier)
-=======
-        if outlier.is_whitelisted():
-            if self.settings.print_outliers_to_console:
-                self.logging.logger.info(outlier.outlier_dict["summary"] + " [whitelisted outlier]")
-            return False
-        else:
-            if self.settings.es_save_results:
-                self.save_outlier(outlier=outlier)
->>>>>>> 6c39b398
 
         if should_notify:
             self.notifier.notify_on_outlier(outlier=outlier)
 
-<<<<<<< HEAD
-        if self.settings.config.getboolean("general", "print_outliers_to_console"):
+        if self.settings.print_outliers_to_console:
             self.logging.logger.info("outlier - " + outlier.outlier_dict["summary"])
-=======
-            if self.settings.print_outliers_to_console:
-                self.logging.logger.info("outlier - " + outlier.outlier_dict["summary"])
-            return True
->>>>>>> 6c39b398
 
     def add_update_bulk_action(self, document):
         """
