--- conflicted
+++ resolved
@@ -39,13 +39,9 @@
                     total_docs_whitelisted = es.remove_all_whitelisted_outliers()
 
                     if total_docs_whitelisted > 0:
-<<<<<<< HEAD
-                        logging.logger.info("housekeeping - total whitelisted documents cleared from outliers: " + str(logging.format_number(total_docs_whitelisted)))
-=======
                         logging.logger.info(
                             "housekeeping - total whitelisted documents cleared from outliers: " +
-                            str(total_docs_whitelisted))
->>>>>>> 40eb3a23
+                            "{:,}".format(total_docs_whitelisted))
                     else:
                         logging.logger.info("housekeeping - whitelist did not remove any outliers")
 
