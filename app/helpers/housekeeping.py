--- conflicted
+++ resolved
@@ -23,15 +23,9 @@
         # Remove all existing whitelisted items if needed
         while not self.shutdown_flag.is_set():
 
-<<<<<<< HEAD
             if len(self.file_mod_watcher.files_changed()) > 0:
                 # reload configuration file, in case new whitelisted items were added by the analyst, they
                 # should be processed!
-=======
-            if settings.config.getboolean("general", "es_wipe_all_whitelisted_outliers"):
-                # reload configuration file, in case new whitelisted items were added by the analyst, they should
-                # be processed!
->>>>>>> f47f1a37
                 settings.reload_configuration_files()
 
                 if settings.config.getboolean("general", "es_wipe_all_whitelisted_outliers"):
@@ -39,31 +33,17 @@
                         logging.logger.info("housekeeping - going to remove all whitelisted outliers")
                         total_docs_whitelisted = es.remove_all_whitelisted_outliers()
 
-<<<<<<< HEAD
                         if total_docs_whitelisted > 0:
                             logging.logger.info(
-                                "housekeeping - total whitelisted documents cleared from outliers: " + str(
-                                    total_docs_whitelisted))
+                                "housekeeping - total whitelisted documents cleared from outliers: " +
+                                str(total_docs_whitelisted))
                         else:
                             logging.logger.info("housekeeping - whitelist did not remove any outliers")
-=======
-                    if total_docs_whitelisted > 0:
-                        logging.logger.info("housekeeping - total whitelisted documents cleared from outliers: " +
-                                            str(total_docs_whitelisted))
-                    else:
-                        logging.logger.info("housekeeping - whitelist did not remove any outliers")
->>>>>>> f47f1a37
 
                     except Exception:
                         logging.logger.error("housekeeping - something went removing whitelisted outliers")
                         logging.logger.error(traceback.format_exc())
 
-<<<<<<< HEAD
                     logging.logger.info("housekeeping - finished round of cleaning whitelisted items")
-=======
-                logging.logger.info("housekeeping - finished round of cleaning whitelisted items, going to sleep" +
-                                    " %i seconds", housekeeping_interval_seconds)
-            self.shutdown_flag.wait(int(housekeeping_interval_seconds))
->>>>>>> f47f1a37
 
         logging.logger.info('housekeeping thread #%s stopped' % self.ident)