--- conflicted
+++ resolved
@@ -10,33 +10,17 @@
         self.outlier_dict["reason"] = outlier_reason  # can be multiple reasons, for example: DNS tunneling, IDS alert
         # hard-wrap the length of a summary line to 150 characters to make it easier to visualize
         self.outlier_dict["summary"] = textwrap.fill(outlier_summary, width=150)
-<<<<<<< HEAD
-        self.is_whitelist = None
-=======
         self.doc = doc
         self.cache_is_whitelist = None
->>>>>>> 04528f51
 
     # Each whitelist item can contain multiple values to match across fields, separated with ",". So we need to
     # support this too.
     # Example: "dns_tunneling_fp = rule_updates.et.com, intel_server" -> should match both values across the entire
     # event (rule_updates.et.com and intel_server);
-<<<<<<< HEAD
-    def is_whitelisted(self, additional_dict_values_to_check=None):
-        if self.is_whitelist is None:
-            if additional_dict_values_to_check is not None:
-                additional_dict_values = copy.deepcopy(additional_dict_values_to_check)
-            else:
-                additional_dict_values = dict()
-            additional_dict_values["__outlier_dict"] = self.outlier_dict
-            self.is_whitelist = Outlier.is_whitelisted_doc(additional_dict_values)
-        return self.is_whitelist
-=======
     def is_whitelisted(self):
         if self.cache_is_whitelist is None:
             self.cache_is_whitelist = Outlier.is_whitelisted_doc({'': self.outlier_dict, '_': self.doc})
         return self.cache_is_whitelist
->>>>>>> 04528f51
 
     def get_outlier_dict_of_arrays(self):
         outlier_dict_of_arrays = dict()
