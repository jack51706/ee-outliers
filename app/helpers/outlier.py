--- conflicted
+++ resolved
@@ -53,13 +53,8 @@
     @staticmethod
     def is_whitelisted_doc(additional_dict_values_to_check=None):
         # Check if value is whitelisted as literal
-<<<<<<< HEAD
-        for (_, each_whitelist_configuration_file_value) in helpers.singletons.settings.config.items(
-                "whitelist_literals"):
-=======
         for (_, each_whitelist_configuration_file_value) in \
                 helpers.singletons.settings.config.items("whitelist_literals"):
->>>>>>> a31b9c27
             whitelist_values_to_check = each_whitelist_configuration_file_value.split(",")
 
             total_whitelisted_fields_to_match = len(whitelist_values_to_check)
@@ -74,13 +69,8 @@
                 return True
 
         # Check if value is whitelisted as regexp
-<<<<<<< HEAD
-        for (_, each_whitelist_configuration_file_value) in helpers.singletons.settings.config.items(
-                "whitelist_regexps"):
-=======
         for (_, each_whitelist_configuration_file_value) in \
                 helpers.singletons.settings.config.items("whitelist_regexps"):
->>>>>>> a31b9c27
             whitelist_values_to_check = each_whitelist_configuration_file_value.split(",")
 
             total_whitelisted_fields_to_match = len(whitelist_values_to_check)
