import configparser
import argparse
import re

from configparser import NoOptionError, NoSectionError

from helpers.singleton import singleton
import helpers.singletons

parser = argparse.ArgumentParser()

subparsers = parser.add_subparsers(help="Run mode", dest="run_mode")
interactive_parser = subparsers.add_parser('interactive')
daemon_parser = subparsers.add_parser('daemon')
tests_parser = subparsers.add_parser('tests')

# Interactive mode - options
interactive_parser.add_argument("--config", action='append', help="Configuration file location", required=True)

# Daemon mode - options
daemon_parser.add_argument("--config", action='append', help="Configuration file location", required=True)

# Tests mode - options
tests_parser.add_argument("--config", action='append', help="Configuration file location", required=True)


@singleton
class Settings:

    def __init__(self):
        self.args = None
        self.config = None

        self.loaded_config_paths = None
        self.failed_config_paths = None

        self.whitelist_literals_config = None
        self.whitelist_regexps_config = None
        self.failing_regular_expressions = set()

        self.args = parser.parse_args()
        self.error_parsing_config = None
        self.process_configuration_files()

    def process_configuration_files(self):
        """
        Parse configuration and save some value
        """
        config_paths = self.args.config

        # Read configuration files
        config = configparser.ConfigParser(interpolation=None, strict=False)
        config.optionxform = str  # preserve case sensitivity in config keys, important for derived field names

        self.failed_config_paths = set(config_paths)
        try:
            self.loaded_config_paths = config.read(config_paths)
            self.failed_config_paths -= set(self.loaded_config_paths)
        except configparser.DuplicateOptionError as exception:
            self.error_parsing_config = exception

        self.config = config

<<<<<<< HEAD
        try:
            self.whitelist_literals_config = self.config.items("whitelist_literals")
            self.whitelist_regexps_config = self.config.items("whitelist_regexps")

            # Verify that all regular expressions in the whitelist are valid.
            # If this is not the case, log an error to the user, as these will be ignored.
            for (_, each_whitelist_configuration_file_value) in self.whitelist_regexps_config:
                whitelist_values_to_check = each_whitelist_configuration_file_value.split(",")

                for whitelist_val_to_check in whitelist_values_to_check:
                    try:
                        re.compile(whitelist_val_to_check.strip(), re.IGNORECASE)
                    except Exception:
                        self.failing_regular_expressions.add(whitelist_val_to_check)
        except configparser.NoSectionError as exception:
            if self.error_parsing_config is None:
                raise exception
=======
        self.whitelist_literals_config = self.config.items("whitelist_literals")
        self.whitelist_regexps_config = self.config.items("whitelist_regexps")

        # Verify that all regular expressions in the whitelist are valid.
        # If this is not the case, log an error to the user, as these will be ignored.
        for (_, each_whitelist_configuration_file_value) in self.whitelist_regexps_config:
            whitelist_values_to_check = each_whitelist_configuration_file_value.split(",")

            for whitelist_val_to_check in whitelist_values_to_check:
                try:
                    re.compile(whitelist_val_to_check.strip(), re.IGNORECASE)
                except Exception:
                    self.failing_regular_expressions.add(whitelist_val_to_check)

        try:
            self.print_outliers_to_console = self.config.getboolean("general", "print_outliers_to_console")
        except NoOptionError:
            self.print_outliers_to_console = 0

        # Could produce an error, but don't catch it. Crash program if not define
        self.es_save_results = self.config.getboolean("general", "es_save_results")

        try:
            self.list_derived_fields = self.config.items("derivedfields")
        except NoSectionError:
            self.list_derived_fields = dict()

        try:
            self.list_assets = self.config.items("assets")
        except NoSectionError:
            self.list_assets = dict()
>>>>>>> 6c39b398
<|MERGE_RESOLUTION|>--- conflicted
+++ resolved
@@ -61,25 +61,6 @@
 
         self.config = config
 
-<<<<<<< HEAD
-        try:
-            self.whitelist_literals_config = self.config.items("whitelist_literals")
-            self.whitelist_regexps_config = self.config.items("whitelist_regexps")
-
-            # Verify that all regular expressions in the whitelist are valid.
-            # If this is not the case, log an error to the user, as these will be ignored.
-            for (_, each_whitelist_configuration_file_value) in self.whitelist_regexps_config:
-                whitelist_values_to_check = each_whitelist_configuration_file_value.split(",")
-
-                for whitelist_val_to_check in whitelist_values_to_check:
-                    try:
-                        re.compile(whitelist_val_to_check.strip(), re.IGNORECASE)
-                    except Exception:
-                        self.failing_regular_expressions.add(whitelist_val_to_check)
-        except configparser.NoSectionError as exception:
-            if self.error_parsing_config is None:
-                raise exception
-=======
         self.whitelist_literals_config = self.config.items("whitelist_literals")
         self.whitelist_regexps_config = self.config.items("whitelist_regexps")
 
@@ -110,5 +91,4 @@
         try:
             self.list_assets = self.config.items("assets")
         except NoSectionError:
-            self.list_assets = dict()
->>>>>>> 6c39b398
+            self.list_assets = dict()