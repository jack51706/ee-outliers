--- conflicted
+++ resolved
@@ -79,7 +79,6 @@
         except NoSectionError:
             self.list_assets = dict()
 
-<<<<<<< HEAD
     def _extract_whitelist_literals_from_settings_section(self, settings_section):
         list_whitelist_literals = list()
         fetch_whitelist_literals_elements = list(dict(self.config.items(settings_section)).values())
@@ -120,7 +119,7 @@
                 failing_regular_expressions.add(whitelist_val_to_check)
 
         return list_compile_regex_whitelist_value, failing_regular_expressions
-=======
+
     def check_no_duplicate_key(self):
         """
         Method to check if some duplicates are present in the configuration
@@ -133,5 +132,4 @@
             config.read(self.args.config)
         except (configparser.DuplicateOptionError, configparser.DuplicateSectionError) as err:
             return err
-        return None
->>>>>>> 1b52ae12
+        return None