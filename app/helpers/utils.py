--- conflicted
+++ resolved
@@ -90,19 +90,11 @@
     return entropy
 
 
-def extract_outlier_asset_information(fields):
+def extract_outlier_asset_information(fields, settings):
     """
     Extract all outlier assets
 
     :param fields: the dictionary containing all the event information
-<<<<<<< HEAD
-    :return:
-    """
-    outlier_assets = list()
-    # Could not directly import settings because it will generate a loop of import
-    for (asset_field_name, asset_field_type) in helpers.singletons.settings.list_assets:
-        if dict_contains_dotkey(fields, asset_field_name, case_sensitive=False):
-=======
     :param settings: the settings object which also includes the configuration file that is used
     :return:list of all outlier assets
     """
@@ -111,7 +103,6 @@
         try:
             # Could raise an error if key does't exist
             dict_value = get_dotkey_value(fields, asset_field_name, case_sensitive=False)
->>>>>>> e5618b28
 
             sentences = _flatten_one_field_into_sentences(dict_value=dict_value, sentences=[[]])
             # also remove all empty and None asset strings
