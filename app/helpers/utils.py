--- conflicted
+++ resolved
@@ -232,13 +232,8 @@
 
     if decision_frontier < 0:
         # Could not do "from helpers.singletons import logging" due to circle import
-<<<<<<< HEAD
-        helpers.singletons.logging.logger.debug("negative decision frontier %.2f, this will not generate any "
-                                                "outliers", decision_frontier)
-=======
         helpers.singletons.logging.logger.debug("negative decision frontier %.2f, this will not generate any outliers",
                                                 decision_frontier)
->>>>>>> 74fc10d3
 
     return decision_frontier
 
