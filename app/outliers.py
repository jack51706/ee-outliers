from datetime import datetime

import random
import time
import os
import sys
import unittest
import glob

from croniter import croniter

import numpy as np
import elasticsearch.exceptions

import helpers.utils
from helpers.singletons import settings, logging, es
from helpers.watchers import FileModificationWatcher
from helpers.housekeeping import HousekeepingJob
from helpers.analyzerfactory import AnalyzerFactory

EE_OUTLIERS_VERSIONS = "0.2.10"


def run_outliers():
    """
    Entrypoint into ee-outliers.
    From here we start using the appropriate run mode.
    """
    # If running in test mode, we just want to run the tests and exit as quick as possible.
    # no need to set up other things like logging, which should happen afterwards.
    if settings.args.run_mode == "tests":
        test_filename = 'test_*.py'
        test_directory = '/app/tests/unit_tests'

        suite = unittest.TestLoader().discover(test_directory, pattern=test_filename)
        test_result = unittest.TextTestRunner(verbosity=settings.config.getint("general", "log_verbosity")).run(suite)
        sys.exit(not test_result.wasSuccessful())

    # At this point, we know we are not running tests, so we should set up logging,
    # parse the configuration files, etc.
    setup_logging()
    print_intro()

    # Check no duplicate in settings
    error = settings.check_no_duplicate_key()
    if error is not None:
        logging.logger.warning(
            'duplicate value detected in configuration file. Only the last specified value will be used: %s', error)

    # Everything has been setup correctly, we can now start analysis in the correct run mode
    if settings.args.run_mode == "daemon":
        run_daemon_mode()

    elif settings.args.run_mode == "interactive":
        run_interactive_mode()


def setup_logging():
    """
    Setup the correct logging verbosity and file handlers.
    We also add a logger for Sentry in case it has been set in the environment.
    Sentry allows us to centrally collect error logging during development.
    """
    if os.environ.get("SENTRY_SDK_URL"):
        import sentry_sdk
        sentry_sdk.init(os.environ.get("SENTRY_SDK_URL"))

    # Configuration for which we need access to both settings and logging singletons should happen here
    logging.verbosity = settings.config.getint("general", "log_verbosity")
    logging.logger.setLevel(settings.config.get("general", "log_level"))
    os.environ['TF_CPP_MIN_LOG_LEVEL'] = settings.config.get("machine_learning", "tensorflow_log_level")

    # Log Handlers
    log_file = settings.config.get("general", "log_file")

    if os.path.exists(os.path.dirname(log_file)):
        logging.add_file_handler(log_file)
    else:
        logging.logger.warning(
            'log directory for log file %s does not exist, check your settings! Only logging to stdout', log_file)


def print_intro():
    """
    Print the banner information including version, loaded configuration files and any parsing errors
    that might have occurred when loading them.
    """
    logging.logger.info("outliers.py - version %s - contact: research@nviso.be", EE_OUTLIERS_VERSIONS)
    logging.logger.info("run mode: %s", settings.args.run_mode)

    logging.print_generic_intro("initializing")
    logging.logger.info("loaded %d configuration files", len(settings.loaded_config_paths))

    if settings.failed_config_paths:
        logging.logger.error("failed to load %d configuration files that will be "
                             "ignored", len(settings.failed_config_paths))

        for failed_config_path in settings.failed_config_paths:
            logging.logger.error("\t+ failed to load configuration file %s", failed_config_path)

    if settings.failing_regular_expressions:
        logging.logger.error("failed to parse %d regular expressions in whitelist that "
                             "will be ignored", len(settings.failing_regular_expressions))

        for failed_regular_expression in settings.failing_regular_expressions:
            logging.logger.error("\t+ failed to parse regular expression %s", failed_regular_expression)


# pylint: disable=too-many-branches
def run_daemon_mode():
    """
    Run outliers in daemon mode.
    In this mode, outliers will continue running based on the cron scheduled defined in the configuration file.
    """

    # In daemon mode, we also want to monitor the configuration file for changes.
    # In case of a change, we need to make sure that we are using this new configuration file
    for config_file in settings.args.config:
        logging.logger.info("monitoring configuration file %s for changes", config_file)

    # Monitor configuration files for potential changes
    file_mod_watcher = FileModificationWatcher()
    file_mod_watcher.add_files(settings.args.config)

    # Initialize Elasticsearch connection
    while not es.init_connection():
        time.sleep(60)

    # Create housekeeping job, don't start it yet
    housekeeping_job = HousekeepingJob()

    first_run = True
    run_succeeded_without_errors = None

    # The daemon should run forever, until the user kills it
    while True:
        next_run = None
        should_schedule_next_run = False

        # This loop will run for as long we don't need to perform an analysis
        while (next_run is None or datetime.now() < next_run) and first_run is False and \
                run_succeeded_without_errors is True:

            # Check if we already know when to perform the analysis next; if not, we need to schedule it
            if next_run is None:
                should_schedule_next_run = True

            # Check for configuration file changes and load them in case it's needed
            if file_mod_watcher.files_changed():
                logging.logger.info("configuration file changed, reloading")
                settings.process_configuration_files()
                should_schedule_next_run = True

            # Schedule a next rune based on the cron schedule defined in the configuration file
            if should_schedule_next_run:
                next_run = croniter(settings.config.get("daemon", "schedule"), datetime.now()).get_next(datetime)
                logging.logger.info("next run scheduled on {0:%Y-%m-%d %H:%M:%S}".format(next_run))
                should_schedule_next_run = False

            # Wait 5 seconds before checking the cron schedule again
            time.sleep(5)

        # Refresh settings in case the cron has changed for example
        settings.process_configuration_files()

        # On the first run, we might have to wipe all the existing outliers if this is set in the configuration file
        if first_run:
            first_run = False
            logging.logger.info("first run, so we will start immediately - after this, we will respect the cron "
                                "schedule defined in the configuration file")

            # Wipe all existing outliers if needed
            if settings.config.getboolean("general", "es_wipe_all_existing_outliers"):
                logging.logger.info("wiping all existing outliers on first run")
                es.remove_all_outliers()

        # Make sure we are still connected to Elasticsearch before analyzing, in case something went wrong with
        # the connection in between runs
        while not es.init_connection():
            time.sleep(60)

        # Make sure housekeeping is up and running
        if not housekeeping_job.is_alive():
            housekeeping_job.start()

        # Perform analysis and print the analysis summary at the end
        logging.print_generic_intro("starting outlier detection")
        analyzed_models = perform_analysis(housekeeping_job)
        print_analysis_summary(analyzed_models)

        errored_models = [analyzer for analyzer in analyzed_models if analyzer.unknown_error_analysis]

        # Check the result of the analysis. In case an error occured, we want to re-run right away (after a minute)
        if errored_models:
            run_succeeded_without_errors = False
            logging.logger.warning("ran into errors while analyzing use cases - not going to wait for the cron "
                                   "schedule, we just start analyzing again after sleeping for a minute first")
            time.sleep(60)
        else:
            run_succeeded_without_errors = True

        logging.print_generic_intro("finished performing outlier detection")


def run_interactive_mode():
    """
    Run outliers in interactive mode.
    In this mode, outliers will run onces and then stop.
    """

    # Initialize Elasticsearch connection
    while not es.init_connection():
        time.sleep(60)

    if settings.config.getboolean("general", "es_wipe_all_existing_outliers"):
        es.remove_all_outliers()

    # Make sure housekeeping is up and running
    housekeeping_job = HousekeepingJob()
    housekeeping_job.start()

    # The difference with daemon mode is that in interactive mode, we want to allow the user to stop execution on the
    # command line, interactively.
    try:
        analyzed_models = perform_analysis(housekeeping_job)
        print_analysis_summary(analyzed_models)
    except KeyboardInterrupt:
        logging.logger.info("keyboard interrupt received, stopping housekeeping thread")
    finally:
        logging.logger.info("asking housekeeping jobs to shutdown after finishing")
        housekeeping_job.stop_housekeeping()

    logging.logger.info("finished performing outlier detection")

def load_analyzers():
    analyzers = list()
    
    for use_case_arg in settings.args.use_cases:
        for use_case_file in glob.glob(use_case_arg):
            logging.logger.debug("Loading use case %s" % use_case_file)
            try:
                analyzers.append(AnalyzerFactory.create(use_case_file))
            except ValueError as e:
                logging.logger.error("An error occured when loading %s: %s" % (use_case_file, str(e)))

    return analyzers

# pylint: disable=too-many-branches
def perform_analysis(housekeeping_job):
    """ The entrypoint for analysis
    :return: List of analyzers that have been processed and analyzed
    """
    analyzers = load_analyzers()
    housekeeping_job.update_analyzer_list(analyzers)

    # In case the created analyzer is activated in test or run mode, add it to the list of analyzers to evaluate
    analyzers_to_evaluate = list()
    for analyzer in analyzers:
        if analyzer.model_settings["run_model"] or analyzer.model_settings["test_model"]:
            analyzers_to_evaluate.append(analyzer)

    # In case a single analyzer is causing issues (for example taking up too much time & resources), then a naive
    # shuffle will prevent this analyzer from blocking all the analyzers from running that come after it.
    random.shuffle(analyzers_to_evaluate)

    # Now it's time actually evaluate all the models. We also make sure to add some information that will be useful
    # in the summary presented to the user at the end of running all the models.
    for index, analyzer in enumerate(analyzers_to_evaluate):
        if analyzer.configuration_parsing_error:
            continue

        try:
            analyzer.analysis_start_time = datetime.today().timestamp()
            analyzer.evaluate_model()
            analyzer.analysis_end_time = datetime.today().timestamp()
            analyzer.completed_analysis = True
            es.flush_bulk_actions()
<<<<<<< HEAD
=======

>>>>>>> 519156d0
            logging.logger.info("finished processing use case - %d / %d [%s%% done]", index + 1,
                                len(analyzers_to_evaluate),
                                '{:.2f}'.format(round((index + 1) / float(len(analyzers_to_evaluate)) * 100, 2)))
        except elasticsearch.exceptions.NotFoundError:
            analyzer.index_not_found_analysis = True
            logging.logger.warning("index %s does not exist, skipping use case", analyzer.model_settings["es_index"])
        except Exception:  # pylint: disable=broad-except
            analyzer.unknown_error_analysis = True
            logging.logger.error("error while analyzing use case", exc_info=True)

    return analyzers_to_evaluate


def print_analysis_summary(analyzed_models):
    """
    Print a summary of the analysis
    :param analyzed_models: processed analyzers that should be summarized
    """
    logging.logger.info("")
    logging.logger.info("============================")
    logging.logger.info("===== analysis summary =====")
    logging.logger.info("============================")

    completed_models = [analyzer for analyzer in analyzed_models if analyzer.completed_analysis]
    completed_models_with_events = [analyzer for analyzer in analyzed_models
                                    if (analyzer.completed_analysis and analyzer.total_events > 0)]

    no_index_models = [analyzer for analyzer in analyzed_models if analyzer.index_not_found_analysis]
    unknown_error_models = [analyzer for analyzer in analyzed_models if analyzer.unknown_error_analysis]
    configuration_parsing_error_models = [analyzer for analyzer in analyzed_models
                                          if analyzer.configuration_parsing_error]

    total_models_processed = len(completed_models) + len(no_index_models) + len(unknown_error_models)
    total_outliers_detected = sum([analyzer.total_outliers for analyzer in analyzed_models])
    total_outliers_whitelisted = sum([analyzer.nr_whitelisted_elements for analyzer in analyzed_models])
    logging.logger.info("total use cases processed: %i", total_models_processed)
    logging.logger.info("total outliers detected: %s", "{:,}".format(total_outliers_detected))
    logging.logger.info("total whitelisted outliers: %s", "{:,}".format(total_outliers_whitelisted))
    logging.logger.info("")
    logging.logger.info("succesfully analyzed use cases: %i", len(completed_models))
    logging.logger.info("succesfully analyzed use cases without events: %i",
                        len(completed_models) - len(completed_models_with_events))
    logging.logger.info("succesfully analyzed use cases with events: %i", len(completed_models_with_events))
    logging.logger.info("")
    logging.logger.info("use cases skipped because of missing index: %i", len(no_index_models))
    logging.logger.info("use cases skipped because of incorrect configuration: %i",
                        len(configuration_parsing_error_models))
    logging.logger.info("use cases that caused an error: %i", len(unknown_error_models))
    logging.logger.info("")

    analysis_times = [_.analysis_time_seconds for _ in completed_models_with_events]
    completed_models_with_events.sort(key=lambda _: _.analysis_time_seconds, reverse=True)

    if completed_models_with_events:
        logging.logger.info("total analysis time: %s",
                            helpers.utils.seconds_to_pretty_str(seconds=round(float(np.sum(analysis_times)))))
        logging.logger.info("average analysis time: %s",
                            helpers.utils.seconds_to_pretty_str(seconds=round(np.average(analysis_times))))

        # print most time consuming use cases
        logging.logger.info("")
        logging.logger.info("most time consuming use cases (top 10):")
        completed_models_with_events_taking_most_time = completed_models_with_events[:10]

        for model in completed_models_with_events_taking_most_time:
            logging.logger.info("\t+ %s - %s events - %s outliers - %s", model.model_type + "_" + model.model_name,
                                "{:,}".format(model.total_events),
                                "{:,}".format(model.total_outliers),
                                helpers.utils.seconds_to_pretty_str(round(model.analysis_time_seconds)))

    if configuration_parsing_error_models:
        logging.logger.info("")
        logging.logger.info("models for which the configuration parsing failed:")

        for model in configuration_parsing_error_models:
            logging.logger.info("\t+ %s", model.model_type + "_" + model.model_name)

    if unknown_error_models:
        logging.logger.info("")
        logging.logger.info("models for which an unexpected error was encountered:")

        for model in unknown_error_models:
            logging.logger.info("\t+ %s", model.model_type + "_" + model.model_name)

    if not analyzed_models:
        logging.logger.warning("no use cases were analyzed. are you sure your configuration file contains use "
                               "cases, which are enabled?")

    logging.logger.info("============================")


if __name__ == '__main__':
    run_outliers()<|MERGE_RESOLUTION|>--- conflicted
+++ resolved
@@ -275,10 +275,7 @@
             analyzer.analysis_end_time = datetime.today().timestamp()
             analyzer.completed_analysis = True
             es.flush_bulk_actions()
-<<<<<<< HEAD
-=======
-
->>>>>>> 519156d0
+
             logging.logger.info("finished processing use case - %d / %d [%s%% done]", index + 1,
                                 len(analyzers_to_evaluate),
                                 '{:.2f}'.format(round((index + 1) / float(len(analyzers_to_evaluate)) * 100, 2)))
