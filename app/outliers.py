--- conflicted
+++ resolved
@@ -237,12 +237,8 @@
     logging.logger.info("finished performing outlier detection")
 
 
-<<<<<<< HEAD
+# pylint: disable=too-many-branches
 def perform_analysis(housekeeping_job):
-=======
-# pylint: disable=too-many-branches
-def perform_analysis():
->>>>>>> d0bcc970
     """ The entrypoint for analysis
     :return: List of analyzers that have been processed and analyzed
     """
@@ -280,12 +276,10 @@
         if analyzer.model_settings["run_model"] or analyzer.model_settings["test_model"]:
             analyzers_to_evaluate.append(analyzer)
 
-<<<<<<< HEAD
     housekeeping_job.update_analyzer_list(analyzers_to_evaluate)
-=======
+
     # In case a single analyzer is causing issues (for example taking up too much time & resources), then a naive
     # shuffle will prevent this analyzer from blocking all the analyzers from running that come after it.
->>>>>>> d0bcc970
     random.shuffle(analyzers_to_evaluate)
 
     # Now it's time actually evaluate all the models. We also make sure to add some information that will be useful
@@ -305,11 +299,7 @@
                                 '{:.2f}'.format(round((index + 1) / float(len(analyzers_to_evaluate)) * 100, 2)))
         except elasticsearch.exceptions.NotFoundError:
             analyzer.index_not_found_analysis = True
-<<<<<<< HEAD
             logging.logger.warning("index %s does not exist, skipping use case" % analyzer.model_settings["es_index"])
-=======
-            logging.logger.warning("index %s does not exist, skipping use case", analyzer.es_index)
->>>>>>> d0bcc970
         except Exception:  # pylint: disable=broad-except
             analyzer.unknown_error_analysis = True
             logging.logger.error("error while analyzing use case", exc_info=True)
