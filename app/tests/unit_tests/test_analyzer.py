import unittest

<<<<<<< HEAD
from helpers.analyzer import Analyzer
from collections import defaultdict
=======
from tests.unit_tests.test_stub.test_stub_es import *
from helpers.singletons import es
>>>>>>> 57660e3a


class TestAnalyzer(unittest.TestCase):
    def setUp(self):
        apply_new_es()

    def tearDown(self):
        restore_es()

    def test_each_batch_was_processed(self):
        pass
        # simple_query_analyzer = SimplequeryAnalyzer(config_section_name=config_section_name)
        # mock_es = es.copy()

        # mock_es.count_documents = es_count_documents_dummy
        # mokch_es.scan = es_scan_dummy

        # simple_quer_analyzer.es = mock_es_obect
        # total_events = self.es_count_documents_dummy(search_query=search_query)
        # for doc in self.es_scan(search_query=search_query):


<<<<<<< HEAD
    def test_add_term_to_batch_empty(self):
        eval_terms_array = defaultdict()
        aggregator_value = "key"
        target_value = "test"
        observations = {}
        doc = {}

        expected_eval_terms = defaultdict()
        expected_eval_terms[aggregator_value] = defaultdict(list)
        expected_eval_terms[aggregator_value]["targets"] = [target_value]
        expected_eval_terms[aggregator_value]["observations"] = [{}]
        expected_eval_terms[aggregator_value]["raw_docs"] = [{}]

        self.assertEqual(Analyzer.add_term_to_batch(eval_terms_array, aggregator_value, target_value, observations,
                                                    doc), expected_eval_terms)

    def test_add_term_to_batch_no_modification(self):
        eval_terms_array = defaultdict()
        aggregator_value = "key"
        target_value = "test"
        observations = {}
        doc = {}

        result = defaultdict()
        result[aggregator_value] = defaultdict(list)
        result[aggregator_value]["targets"] = [target_value]
        result[aggregator_value]["observations"] = [observations]
        result[aggregator_value]["raw_docs"] = [doc]

        self.assertEqual(Analyzer.add_term_to_batch(eval_terms_array, aggregator_value, target_value, observations,
                                                    doc), result)

    def test_add_term_to_batch_case1(self):
        eval_terms_array = defaultdict()
        aggregator_value = "key"
        target_value = "test"
        observations = {'a': 1, 'test': 'ok'}
        doc = {'source': 'this', 'target': 12}
        eval_terms_array[aggregator_value] = defaultdict(list)
        eval_terms_array["newKey"] = defaultdict(list)
        eval_terms_array["newKey2"] = "empty"
        eval_terms_array[aggregator_value]["targets"] = [target_value]
        eval_terms_array[aggregator_value]["test"] = 12

        expected_eval_terms = defaultdict()
        expected_eval_terms[aggregator_value] = defaultdict(list)
        expected_eval_terms["newKey"] = defaultdict(list)
        expected_eval_terms["newKey2"] = "empty"
        expected_eval_terms[aggregator_value]["targets"] = [target_value, target_value]
        expected_eval_terms[aggregator_value]["observations"] = [observations]
        expected_eval_terms[aggregator_value]["raw_docs"] = [doc]
        expected_eval_terms[aggregator_value]["test"] = 12

        self.assertEqual(Analyzer.add_term_to_batch(eval_terms_array, aggregator_value, target_value, observations,
                                                    doc), expected_eval_terms)
=======
"""
- process_outlier

"""
>>>>>>> 57660e3a
<|MERGE_RESOLUTION|>--- conflicted
+++ resolved
@@ -1,12 +1,8 @@
 import unittest
 
-<<<<<<< HEAD
 from helpers.analyzer import Analyzer
 from collections import defaultdict
-=======
 from tests.unit_tests.test_stub.test_stub_es import *
-from helpers.singletons import es
->>>>>>> 57660e3a
 
 
 class TestAnalyzer(unittest.TestCase):
@@ -28,8 +24,6 @@
         # total_events = self.es_count_documents_dummy(search_query=search_query)
         # for doc in self.es_scan(search_query=search_query):
 
-
-<<<<<<< HEAD
     def test_add_term_to_batch_empty(self):
         eval_terms_array = defaultdict()
         aggregator_value = "key"
@@ -84,10 +78,4 @@
         expected_eval_terms[aggregator_value]["test"] = 12
 
         self.assertEqual(Analyzer.add_term_to_batch(eval_terms_array, aggregator_value, target_value, observations,
-                                                    doc), expected_eval_terms)
-=======
-"""
-- process_outlier
-
-"""
->>>>>>> 57660e3a
+                                                    doc), expected_eval_terms)