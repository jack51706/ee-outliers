import unittest

import copy
import json
import random

from collections import defaultdict

from tests.unit_tests.test_stubs.test_stub_es import TestStubEs
from tests.unit_tests.utils.test_settings import TestSettings
from helpers.singletons import settings, es, logging
from analyzers.beaconing import BeaconingAnalyzer
from helpers.outlier import Outlier

doc_without_outlier_test_file = json.load(open("/app/tests/unit_tests/files/doc_without_outlier.json"))
doc_without_outliers_test_whitelist_01_test_file = json.load(
    open("/app/tests/unit_tests/files/doc_without_outliers_test_whitelist_01.json"))
doc_without_outliers_test_whitelist_02_test_file = json.load(
    open("/app/tests/unit_tests/files/doc_without_outliers_test_whitelist_02.json"))
doc_without_outliers_test_whitelist_03_test_file = json.load(
    open("/app/tests/unit_tests/files/doc_without_outliers_test_whitelist_03.json"))
doc_without_outliers_test_whitelist_04_test_file = json.load(
    open("/app/tests/unit_tests/files/doc_without_outliers_test_whitelist_04.json"))
doc_with_beaconing_outlier_test_file = json.load(open("/app/tests/unit_tests/files/doc_with_beaconing_outlier.json"))
doc_with_beaconing_outlier_without_score_sort_test_file = json.load(
    open("/app/tests/unit_tests/files/doc_with_beaconing_outlier_without_score_sort.json"))

LIST_AGGREGATOR_VALUE = ["agg-WIN-EVB-draman", "agg-WIN-DRA-draman"]
LIST_TARGET_VALUE = ["WIN-DRA-draman", "WIN-EVB-draman", "LINUX-DRA-draman"]
LIST_DOC = [doc_without_outlier_test_file]


class TestBeaconingAnalyzer(unittest.TestCase):

    @classmethod
    def setUpClass(cls):
        logging.verbosity = 0

    def setUp(self):
        self.test_es = TestStubEs()
        self.test_settings = TestSettings()

    def tearDown(self):
        # restore the default configuration file so we don't influence other unit tests that use the settings singleton
        self.test_settings.restore_default_configuration_path()
        self.test_es.restore_es()

    def _create_outliers(self, outlier_type, outlier_reason, outlier_summary, model_type, model_name, term, aggregator,
                         confidence, decision_frontier, term_count):
        outlier = Outlier(outlier_type=outlier_type, outlier_reason=outlier_reason, outlier_summary=outlier_summary)
        outlier.outlier_dict["model_type"] = model_type
        outlier.outlier_dict["model_name"] = model_name
        outlier.outlier_dict["term"] = term
        outlier.outlier_dict["aggregator"] = aggregator
        outlier.outlier_dict["confidence"] = confidence
        outlier.outlier_dict["decision_frontier"] = decision_frontier
        outlier.outlier_dict["term_count"] = term_count
        return outlier

<<<<<<< HEAD
    def test_evaluate_batch_for_outliers_not_enough_target_buckets_one_doc_max_two(self):
        settings.process_configuration_files("/app/tests/unit_tests/files/beaconing_test_01.conf")
        analyzer = BeaconingAnalyzer("beaconing_dummy_test")
        analyzer.extract_additional_model_settings()

        aggregator_value = LIST_AGGREGATOR_VALUE[0]
        target_value = random.choice(LIST_TARGET_VALUE)
        observations = {}
        doc = copy.deepcopy(random.choice(LIST_DOC))
        eval_terms_array = analyzer.add_term_to_batch(defaultdict(), aggregator_value, target_value, observations, doc)

        result = analyzer.evaluate_batch_for_outliers(terms=eval_terms_array)
        self.assertEqual(result, [])

    def test_evaluate_batch_for_outliers_limit_target_buckets_two_doc_max_two(self):
        settings.process_configuration_files("/app/tests/unit_tests/files/beaconing_test_01.conf")
=======
    def test_evaluate_batch_for_outliers_not_enough_target_buckets(self):
        self.test_settings.change_configuration_path("/app/tests/unit_tests/files/beaconing_test_01.conf")
>>>>>>> df0f7c9e
        analyzer = BeaconingAnalyzer("beaconing_dummy_test")
        analyzer.extract_additional_model_settings()

        aggregator_value = LIST_AGGREGATOR_VALUE[0]
        target_value = random.choice(LIST_TARGET_VALUE)
        observations = {}
        doc = copy.deepcopy(random.choice(LIST_DOC))
        eval_terms_array = analyzer.add_term_to_batch(defaultdict(), aggregator_value, target_value, observations, doc)

        aggregator_value2 = LIST_AGGREGATOR_VALUE[1]
        target_value2 = random.choice(LIST_TARGET_VALUE)
        observations2 = {}
        doc2 = copy.deepcopy(random.choice(LIST_DOC))
        eval_terms_array = analyzer.add_term_to_batch(eval_terms_array, aggregator_value2, target_value2, observations2,
                                                      doc2)

        result = analyzer.evaluate_batch_for_outliers(terms=eval_terms_array)
        self.assertEqual(result, [])

    def test_evaluate_batch_for_outliers_detect_two_outliers(self):
        self.test_settings.change_configuration_path("/app/tests/unit_tests/files/beaconing_test_01.conf")
        analyzer = BeaconingAnalyzer("beaconing_dummy_test")
        analyzer.extract_additional_model_settings()

        aggregator_value = LIST_AGGREGATOR_VALUE[0]
        target_value = LIST_TARGET_VALUE[0]
        observations = {}
        doc = copy.deepcopy(random.choice(LIST_DOC))
        eval_terms_array = analyzer.add_term_to_batch(defaultdict(), aggregator_value, target_value, observations, doc)

        observations3 = {}
        doc3 = copy.deepcopy(random.choice(LIST_DOC))
        eval_terms_array = analyzer.add_term_to_batch(eval_terms_array, aggregator_value, target_value, observations3,
                                                      doc3)

        target_value2 = LIST_TARGET_VALUE[1]
        observations2 = {}
        doc2 = random.choice(LIST_DOC)
        eval_terms_array = analyzer.add_term_to_batch(eval_terms_array, aggregator_value, target_value2, observations2,
                                                      doc2)

        aggregator_value2 = LIST_AGGREGATOR_VALUE[1]
        target_value3 = random.choice(LIST_TARGET_VALUE)
        observations4 = {}
        doc4 = copy.deepcopy(random.choice(LIST_DOC))
        eval_terms_array = analyzer.add_term_to_batch(eval_terms_array, aggregator_value2, target_value3, observations4,
                                                      doc4)

        result = analyzer.evaluate_batch_for_outliers(terms=eval_terms_array)
        # Create outlier
        test_outlier_linux = self._create_outliers(["dummy type"], ["dummy reason"], "dummy summary", "beaconing",
                                                   "dummy_test", target_value, aggregator_value,
                                                   confidence=0.6666666666666667, decision_frontier=0.3333333333333333,
                                                   term_count=2)

        test_outlier_win = self._create_outliers(["dummy type"], ["dummy reason"], "dummy summary", "beaconing",
                                                 "dummy_test", target_value2, aggregator_value,
                                                 confidence=0.6666666666666667, decision_frontier=0.3333333333333333,
                                                 term_count=1)

        # Add outlier to a list
        expected_outliers = []
        expected_outliers.append(test_outlier_linux)
        expected_outliers.append(test_outlier_linux)
        expected_outliers.append(test_outlier_win)
        self.assertEqual(result, expected_outliers)

    def test_prepare_and_process_outlier_one_outlier(self):
        self.test_settings.change_configuration_path("/app/tests/unit_tests/files/beaconing_test_01.conf")
        analyzer = BeaconingAnalyzer("beaconing_dummy_test")
        analyzer.extract_additional_model_settings()

        # decision_frontier, term_value_count, terms, aggregator_value, term_counter):
        decision_frontier = 1
        term_value_count = 2
        aggregator_value = LIST_AGGREGATOR_VALUE[0]
        target_value = random.choice(LIST_TARGET_VALUE)
        observations = {}
        doc = copy.deepcopy(random.choice(LIST_DOC))
        eval_terms_array = analyzer.add_term_to_batch(defaultdict(), aggregator_value, target_value, observations, doc)

        outlier = analyzer.prepare_and_process_outlier(decision_frontier, term_value_count, eval_terms_array,
                                                       aggregator_value, 0)

        expected_outlier = self._create_outliers(["dummy type"], ["dummy reason"], "dummy summary", "beaconing",
                                                 "dummy_test", target_value, aggregator_value, confidence=0.0,
                                                 decision_frontier=1, term_count=2)
        self.assertEqual(outlier, expected_outlier)

    def test_prepare_and_process_outlier_check_es_have_request(self):  # TODO adapt name
        self.test_settings.change_configuration_path("/app/tests/unit_tests/files/beaconing_test_01.conf")
        analyzer = BeaconingAnalyzer("beaconing_dummy_test")
        analyzer.extract_additional_model_settings()

        # decision_frontier, term_value_count, terms, aggregator_value, term_counter):
        decision_frontier = 1
        term_value_count = 2
        aggregator_value = "agg-WIN-EVB-draman"
        target_value = "WIN-DRA-draman"
        observations = {}
        doc = copy.deepcopy(doc_without_outlier_test_file)
        eval_terms_array = analyzer.add_term_to_batch(defaultdict(), aggregator_value, target_value, observations, doc)

        analyzer.prepare_and_process_outlier(decision_frontier, term_value_count, eval_terms_array,
                                             aggregator_value, 0)

        expected_doc = copy.deepcopy(doc_with_beaconing_outlier_without_score_sort_test_file)

        result = [elem for elem in es.scan()][0]
        self.assertEqual(result, expected_doc)

    def test_evaluate_model_beaconing_simple_case(self):
        self.test_settings.change_configuration_path("/app/tests/unit_tests/files/beaconing_test_01.conf")
        analyzer = BeaconingAnalyzer("beaconing_dummy_test")

        doc_without_outlier = copy.deepcopy(doc_without_outlier_test_file)
        expected_doc = copy.deepcopy(doc_with_beaconing_outlier_test_file)
        # Add doc to the database
        self.test_es.add_doc(doc_without_outlier)

        # Make test (suppose that all doc match with the query)
        analyzer.evaluate_model()

        result = [elem for elem in es.scan()][0]
        self.assertEqual(result, expected_doc)

    def _test_whitelist_batch_document_not_process_all(self):  # TODO FIX with new whitelist system
        self.test_settings.change_configuration_path("/app/tests/unit_tests/files/beaconing_test_with_whitelist.conf")
        analyzer = BeaconingAnalyzer("beaconing_dummy_test")

        # Whitelisted (ignored)
        doc1_without_outlier = copy.deepcopy(doc_without_outliers_test_whitelist_01_test_file)
        self.test_es.add_doc(doc1_without_outlier)
        # Not whitelisted (add)
        doc2_without_outlier = copy.deepcopy(doc_without_outliers_test_whitelist_02_test_file)
        self.test_es.add_doc(doc2_without_outlier)
        # Not whitelisted
        doc3_without_outlier = copy.deepcopy(doc_without_outliers_test_whitelist_03_test_file)
        self.test_es.add_doc(doc3_without_outlier)

        analyzer.evaluate_model()

        self.assertEqual(len(analyzer.outliers), 2)

    def _test_whitelist_batch_document_no_whitelist_document(self):  # TODO FIX with new whitelist system
        self.test_settings.change_configuration_path("/app/tests/unit_tests/files/beaconing_test_with_whitelist.conf")
        analyzer = BeaconingAnalyzer("beaconing_dummy_test")

        # Not whitelisted
        doc2_without_outlier = copy.deepcopy(doc_without_outliers_test_whitelist_02_test_file)
        self.test_es.add_doc(doc2_without_outlier)
        # Not whitelisted and add
        doc3_without_outlier = copy.deepcopy(doc_without_outliers_test_whitelist_03_test_file)
        self.test_es.add_doc(doc3_without_outlier)
        # Not whitelisted and add (also add because it is the last one)
        doc4_without_outlier = copy.deepcopy(doc_without_outliers_test_whitelist_04_test_file)
        self.test_es.add_doc(doc4_without_outlier)

        analyzer.evaluate_model()

        self.assertEqual(len(analyzer.outliers), 3)<|MERGE_RESOLUTION|>--- conflicted
+++ resolved
@@ -57,9 +57,8 @@
         outlier.outlier_dict["term_count"] = term_count
         return outlier
 
-<<<<<<< HEAD
     def test_evaluate_batch_for_outliers_not_enough_target_buckets_one_doc_max_two(self):
-        settings.process_configuration_files("/app/tests/unit_tests/files/beaconing_test_01.conf")
+        self.test_settings.change_configuration_path("/app/tests/unit_tests/files/beaconing_test_01.conf")
         analyzer = BeaconingAnalyzer("beaconing_dummy_test")
         analyzer.extract_additional_model_settings()
 
@@ -73,11 +72,7 @@
         self.assertEqual(result, [])
 
     def test_evaluate_batch_for_outliers_limit_target_buckets_two_doc_max_two(self):
-        settings.process_configuration_files("/app/tests/unit_tests/files/beaconing_test_01.conf")
-=======
-    def test_evaluate_batch_for_outliers_not_enough_target_buckets(self):
-        self.test_settings.change_configuration_path("/app/tests/unit_tests/files/beaconing_test_01.conf")
->>>>>>> df0f7c9e
+        self.test_settings.change_configuration_path("/app/tests/unit_tests/files/beaconing_test_01.conf")
         analyzer = BeaconingAnalyzer("beaconing_dummy_test")
         analyzer.extract_additional_model_settings()
 
