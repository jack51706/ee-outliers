<<<<<<< HEAD
import unittest

import copy
import json
import random

from collections import defaultdict

from tests.unit_tests.test_stubs.test_stub_es import TestStubEs
from tests.unit_tests.utils.test_settings import TestSettings
from helpers.singletons import es, logging
from analyzers.beaconing import BeaconingAnalyzer
from helpers.outlier import Outlier

doc_without_outlier_test_file = json.load(open("/app/tests/unit_tests/files/doc_without_outlier.json"))
doc_without_outliers_test_whitelist_01_test_file = json.load(
    open("/app/tests/unit_tests/files/doc_without_outliers_test_whitelist_01.json"))
doc_without_outliers_test_whitelist_02_test_file = json.load(
    open("/app/tests/unit_tests/files/doc_without_outliers_test_whitelist_02.json"))
doc_without_outliers_test_whitelist_03_test_file = json.load(
    open("/app/tests/unit_tests/files/doc_without_outliers_test_whitelist_03.json"))
doc_without_outliers_test_whitelist_04_test_file = json.load(
    open("/app/tests/unit_tests/files/doc_without_outliers_test_whitelist_04.json"))
doc_with_beaconing_outlier_test_file = json.load(open("/app/tests/unit_tests/files/doc_with_beaconing_outlier.json"))
doc_with_beaconing_outlier_without_score_sort_test_file = json.load(
    open("/app/tests/unit_tests/files/doc_with_beaconing_outlier_without_score_sort.json"))

LIST_AGGREGATOR_VALUE = ["agg-WIN-EVB-draman", "agg-WIN-DRA-draman"]
LIST_TARGET_VALUE = ["WIN-DRA-draman", "WIN-EVB-draman", "LINUX-DRA-draman"]
LIST_DOC = [doc_without_outlier_test_file]


class TestBeaconingAnalyzer(unittest.TestCase):

    @classmethod
    def setUpClass(cls):
        logging.verbosity = 0

    def setUp(self):
        self.test_es = TestStubEs()
        self.test_settings = TestSettings()

    def tearDown(self):
        # restore the default configuration file so we don't influence other unit tests that use the settings singleton
        self.test_settings.restore_default_configuration_path()
        self.test_es.restore_es()

    def _create_outliers(self, outlier_type, outlier_reason, outlier_summary, model_type, model_name, term, aggregator,
                         confidence, decision_frontier, term_count):
        outlier = Outlier(outlier_type=outlier_type, outlier_reason=outlier_reason, outlier_summary=outlier_summary)
        outlier.outlier_dict["model_type"] = model_type
        outlier.outlier_dict["model_name"] = model_name
        outlier.outlier_dict["term"] = term
        outlier.outlier_dict["aggregator"] = aggregator
        outlier.outlier_dict["confidence"] = confidence
        outlier.outlier_dict["decision_frontier"] = decision_frontier
        outlier.outlier_dict["term_count"] = term_count
        return outlier

    def test_evaluate_batch_for_outliers_not_enough_target_buckets(self):
        self.test_settings.change_configuration_path("/app/tests/unit_tests/files/beaconing_test_01.conf")
        analyzer = BeaconingAnalyzer("beaconing_dummy_test")
        analyzer.extract_additional_model_settings()

        # Create one document with one aggregator
        aggregator_value = LIST_AGGREGATOR_VALUE[0]
        target_value = random.choice(LIST_TARGET_VALUE)
        observations = {}
        doc = copy.deepcopy(random.choice(LIST_DOC))
        eval_terms_array = analyzer.add_term_to_batch(defaultdict(), aggregator_value, target_value, observations, doc)
        # Create a second document with another aggregator
        aggregator_value2 = LIST_AGGREGATOR_VALUE[1]
        target_value2 = random.choice(LIST_TARGET_VALUE)
        observations2 = {}
        doc2 = copy.deepcopy(random.choice(LIST_DOC))
        eval_terms_array = analyzer.add_term_to_batch(eval_terms_array, aggregator_value2, target_value2, observations2,
                                                      doc2)

        # Expect to get nothing due to "min_target_buckets" set to 2
        result = analyzer.evaluate_batch_for_outliers(terms=eval_terms_array)
        self.assertEqual(result, [])

    def test_evaluate_batch_for_outliers_detect_two_outliers(self):
        self.test_settings.change_configuration_path("/app/tests/unit_tests/files/beaconing_test_01.conf")
        analyzer = BeaconingAnalyzer("beaconing_dummy_test")
        analyzer.extract_additional_model_settings()

        # Create one document with one aggregator [0] and one target [0]
        aggregator_value = LIST_AGGREGATOR_VALUE[0]
        target_value = LIST_TARGET_VALUE[0]
        observations = {}
        doc = copy.deepcopy(random.choice(LIST_DOC))
        eval_terms_array = analyzer.add_term_to_batch(defaultdict(), aggregator_value, target_value, observations, doc)

        # Create another document with same aggregator[0] and same target [0]
        observations2 = {}
        doc2 = copy.deepcopy(random.choice(LIST_DOC))
        eval_terms_array = analyzer.add_term_to_batch(eval_terms_array, aggregator_value, target_value, observations2,
                                                      doc2)

        # Create another document with same aggregator [0] but different target [1]
        target_value2 = LIST_TARGET_VALUE[1]
        observations3 = {}
        doc3 = random.choice(LIST_DOC)
        eval_terms_array = analyzer.add_term_to_batch(eval_terms_array, aggregator_value, target_value2, observations3,
                                                      doc3)

        # Create another document with different aggregator [1] and different target [random]
        aggregator_value2 = LIST_AGGREGATOR_VALUE[1]
        target_value3 = random.choice(LIST_TARGET_VALUE)
        observations4 = {}
        doc4 = copy.deepcopy(random.choice(LIST_DOC))
        eval_terms_array = analyzer.add_term_to_batch(eval_terms_array, aggregator_value2, target_value3, observations4,
                                                      doc4)

        result = analyzer.evaluate_batch_for_outliers(terms=eval_terms_array)
        # Create expected outlier
        # aggregator [0] and target[0]
        test_outlier_linux = self._create_outliers(["dummy type"], ["dummy reason"], "dummy summary", "beaconing",
                                                   "dummy_test", target_value, aggregator_value,
                                                   confidence=0.6666666666666667, decision_frontier=0.3333333333333333,
                                                   term_count=2)
        # aggregator [0] and target[1]
        test_outlier_win = self._create_outliers(["dummy type"], ["dummy reason"], "dummy summary", "beaconing",
                                                 "dummy_test", target_value2, aggregator_value,
                                                 confidence=0.6666666666666667, decision_frontier=0.3333333333333333,
                                                 term_count=1)
        # No result for aggregator [1] due to "min_target_buckets"

        # Add outlier to a list
        expected_outliers = []
        expected_outliers.append(test_outlier_linux)  # First detected document (target [0])
        expected_outliers.append(test_outlier_linux)  # Second detected document (target [0])
        expected_outliers.append(test_outlier_win)    # Third detected document (target [1])
        self.assertEqual(result, expected_outliers)

    def test_prepare_and_process_outlier_one_outlier(self):
        self.test_settings.change_configuration_path("/app/tests/unit_tests/files/beaconing_test_01.conf")
        analyzer = BeaconingAnalyzer("beaconing_dummy_test")
        analyzer.extract_additional_model_settings()

        # Just ask to analyser to create an outlier
        decision_frontier = 1
        term_value_count = 2
        aggregator_value = LIST_AGGREGATOR_VALUE[0]
        target_value = random.choice(LIST_TARGET_VALUE)
        observations = {}
        doc = copy.deepcopy(random.choice(LIST_DOC))
        eval_terms_array = analyzer.add_term_to_batch(defaultdict(), aggregator_value, target_value, observations, doc)

        outlier = analyzer.prepare_and_process_outlier(decision_frontier, term_value_count, eval_terms_array,
                                                       aggregator_value, 0)
        # Create the expected outlier
        expected_outlier = self._create_outliers(["dummy type"], ["dummy reason"], "dummy summary", "beaconing",
                                                 "dummy_test", target_value, aggregator_value, confidence=0.0,
                                                 decision_frontier=1, term_count=2)
        # Check that we have the good result
        self.assertEqual(outlier, expected_outlier)

    def test_prepare_and_process_outlier_check_es_have_request(self):  # TODO adapt name
        self.test_settings.change_configuration_path("/app/tests/unit_tests/files/beaconing_test_01.conf")
        analyzer = BeaconingAnalyzer("beaconing_dummy_test")
        analyzer.extract_additional_model_settings()

        # Create a document and ask beaconing to add outlier informations
        decision_frontier = 1
        term_value_count = 2
        aggregator_value = "agg-WIN-EVB-draman"
        target_value = "WIN-DRA-draman"
        observations = {}
        doc = copy.deepcopy(doc_without_outlier_test_file)
        eval_terms_array = analyzer.add_term_to_batch(defaultdict(), aggregator_value, target_value, observations, doc)

        analyzer.prepare_and_process_outlier(decision_frontier, term_value_count, eval_terms_array,
                                             aggregator_value, 0)

        # Get expected document (with outlier)
        expected_doc = copy.deepcopy(doc_with_beaconing_outlier_without_score_sort_test_file)

        result = [elem for elem in es.scan()][0]
        self.assertEqual(result, expected_doc)

    def test_evaluate_model_beaconing_simple_case(self):
        self.test_settings.change_configuration_path("/app/tests/unit_tests/files/beaconing_test_01.conf")
        analyzer = BeaconingAnalyzer("beaconing_dummy_test")

        doc_without_outlier = copy.deepcopy(doc_without_outlier_test_file)
        expected_doc = copy.deepcopy(doc_with_beaconing_outlier_test_file)
        # Add doc to the database
        self.test_es.add_doc(doc_without_outlier)

        # Make test (suppose that all doc match with the query)
        analyzer.evaluate_model()

        result = [elem for elem in es.scan()][0]
        self.assertEqual(result, expected_doc)

    def _test_whitelist_batch_document_not_process_all(self):  # TODO FIX with new whitelist system
        self.test_settings.change_configuration_path("/app/tests/unit_tests/files/beaconing_test_with_whitelist.conf")
        analyzer = BeaconingAnalyzer("beaconing_dummy_test")

        # Whitelisted (ignored)
        doc1_without_outlier = copy.deepcopy(doc_without_outliers_test_whitelist_01_test_file)
        self.test_es.add_doc(doc1_without_outlier)
        # Not whitelisted (add)
        doc2_without_outlier = copy.deepcopy(doc_without_outliers_test_whitelist_02_test_file)
        self.test_es.add_doc(doc2_without_outlier)
        # Not whitelisted
        doc3_without_outlier = copy.deepcopy(doc_without_outliers_test_whitelist_03_test_file)
        self.test_es.add_doc(doc3_without_outlier)

        analyzer.evaluate_model()

        self.assertEqual(len(analyzer.outliers), 2)

    def _test_whitelist_batch_document_no_whitelist_document(self):  # TODO FIX with new whitelist system
        self.test_settings.change_configuration_path("/app/tests/unit_tests/files/beaconing_test_with_whitelist.conf")
        analyzer = BeaconingAnalyzer("beaconing_dummy_test")

        # Not whitelisted
        doc2_without_outlier = copy.deepcopy(doc_without_outliers_test_whitelist_02_test_file)
        self.test_es.add_doc(doc2_without_outlier)
        # Not whitelisted and add
        doc3_without_outlier = copy.deepcopy(doc_without_outliers_test_whitelist_03_test_file)
        self.test_es.add_doc(doc3_without_outlier)
        # Not whitelisted and add (also add because it is the last one)
        doc4_without_outlier = copy.deepcopy(doc_without_outliers_test_whitelist_04_test_file)
        self.test_es.add_doc(doc4_without_outlier)

        analyzer.evaluate_model()

        self.assertEqual(len(analyzer.outliers), 3)
=======
# import unittest
#
# import copy
# import json
# import random
#
# from collections import defaultdict
#
# from tests.unit_tests.test_stubs.test_stub_es import TestStubEs
# from tests.unit_tests.utils.test_settings import TestSettings
# from helpers.singletons import settings, es, logging
# from analyzers.beaconing import BeaconingAnalyzer
# from helpers.outlier import Outlier
#
# doc_without_outlier_test_file = json.load(open("/app/tests/unit_tests/files/doc_without_outlier.json"))
# doc_without_outliers_test_whitelist_01_test_file = json.load(
#     open("/app/tests/unit_tests/files/doc_without_outliers_test_whitelist_01.json"))
# doc_without_outliers_test_whitelist_02_test_file = json.load(
#     open("/app/tests/unit_tests/files/doc_without_outliers_test_whitelist_02.json"))
# doc_without_outliers_test_whitelist_03_test_file = json.load(
#     open("/app/tests/unit_tests/files/doc_without_outliers_test_whitelist_03.json"))
# doc_without_outliers_test_whitelist_04_test_file = json.load(
#     open("/app/tests/unit_tests/files/doc_without_outliers_test_whitelist_04.json"))
# doc_with_beaconing_outlier_test_file = json.load(open("/app/tests/unit_tests/files/doc_with_beaconing_outlier.json"))
# doc_with_beaconing_outlier_without_score_sort_test_file = json.load(
#     open("/app/tests/unit_tests/files/doc_with_terms_outlier_coeff_of_variation_no_score_sort.json"))
#
# LIST_AGGREGATOR_VALUE = ["agg-WIN-EVB-draman", "agg-WIN-DRA-draman"]
# LIST_TARGET_VALUE = ["WIN-DRA-draman", "WIN-EVB-draman", "LINUX-DRA-draman"]
# LIST_DOC = [doc_without_outlier_test_file]
#
#
# class TestBeaconingAnalyzer(unittest.TestCase):
#
#     @classmethod
#     def setUpClass(cls):
#         logging.verbosity = 0
#
#     def setUp(self):
#         self.test_es = TestStubEs()
#         self.test_settings = TestSettings()
#
#     def tearDown(self):
#         # restore the default configuration file so we don't influence other unit tests that use the settings singleton
#         self.test_settings.restore_default_configuration_path()
#         self.test_es.restore_es()
#
#     def _create_outliers(self, outlier_type, outlier_reason, outlier_summary, model_type, model_name, term, aggregator,
#                          confidence, decision_frontier, term_count, doc):
#         outlier = Outlier(outlier_type=outlier_type, outlier_reason=outlier_reason, outlier_summary=outlier_summary,
#                           doc=doc)
#         outlier.outlier_dict["model_type"] = model_type
#         outlier.outlier_dict["model_name"] = model_name
#         outlier.outlier_dict["term"] = term
#         outlier.outlier_dict["aggregator"] = aggregator
#         outlier.outlier_dict["confidence"] = confidence
#         outlier.outlier_dict["decision_frontier"] = decision_frontier
#         outlier.outlier_dict["term_count"] = term_count
#         return outlier
#
#     def test_evaluate_batch_for_outliers_not_enough_target_buckets_one_doc_max_two(self):
#         self.test_settings.change_configuration_path("/app/tests/unit_tests/files/beaconing_test_01.conf")
#         analyzer = BeaconingAnalyzer("beaconing_dummy_test")
#         analyzer.extract_additional_model_settings()
#
#         aggregator_value = LIST_AGGREGATOR_VALUE[0]
#         target_value = random.choice(LIST_TARGET_VALUE)
#         observations = {}
#         doc = copy.deepcopy(random.choice(LIST_DOC))
#         eval_terms_array = analyzer.add_term_to_batch(defaultdict(), aggregator_value, target_value, observations, doc)
#
#         result = analyzer.evaluate_batch_for_outliers(terms=eval_terms_array)
#         self.assertEqual(result, [])
#
#     def test_evaluate_batch_for_outliers_limit_target_buckets_two_doc_max_two(self):
#         self.test_settings.change_configuration_path("/app/tests/unit_tests/files/beaconing_test_01.conf")
#         analyzer = BeaconingAnalyzer("beaconing_dummy_test")
#         analyzer.extract_additional_model_settings()
#
#         # Create one document with one aggregator
#         aggregator_value = LIST_AGGREGATOR_VALUE[0]
#         target_value = random.choice(LIST_TARGET_VALUE)
#         observations = {}
#         doc = copy.deepcopy(random.choice(LIST_DOC))
#         eval_terms_array = analyzer.add_term_to_batch(defaultdict(), aggregator_value, target_value, observations, doc)
#         # Create a second document with another aggregator
#         aggregator_value2 = LIST_AGGREGATOR_VALUE[1]
#         target_value2 = random.choice(LIST_TARGET_VALUE)
#         observations2 = {}
#         doc2 = copy.deepcopy(random.choice(LIST_DOC))
#         eval_terms_array = analyzer.add_term_to_batch(eval_terms_array, aggregator_value2, target_value2, observations2,
#                                                       doc2)
#
#         # Expect to get nothing due to "min_target_buckets" set to 2
#         result = analyzer.evaluate_batch_for_outliers(terms=eval_terms_array)
#         self.assertEqual(result, [])
#
#     def test_evaluate_batch_for_outliers_detect_two_outliers(self):
#         self.test_settings.change_configuration_path("/app/tests/unit_tests/files/beaconing_test_01.conf")
#         analyzer = BeaconingAnalyzer("beaconing_dummy_test")
#         analyzer.extract_additional_model_settings()
#
#         # Create one document with one aggregator [0] and one target [0]
#         aggregator_value = LIST_AGGREGATOR_VALUE[0]
#         target_value = LIST_TARGET_VALUE[0]
#         observations = {}
#         doc = copy.deepcopy(random.choice(LIST_DOC))
#         eval_terms_array = analyzer.add_term_to_batch(defaultdict(), aggregator_value, target_value, observations, doc)
#
#         # Create another document with same aggregator[0] and same target [0]
#         observations2 = {}
#         doc2 = copy.deepcopy(random.choice(LIST_DOC))
#         eval_terms_array = analyzer.add_term_to_batch(eval_terms_array, aggregator_value, target_value, observations2,
#                                                       doc2)
#
#         # Create another document with same aggregator [0] but different target [1]
#         target_value2 = LIST_TARGET_VALUE[1]
#         observations3 = {}
#         doc3 = random.choice(LIST_DOC)
#         eval_terms_array = analyzer.add_term_to_batch(eval_terms_array, aggregator_value, target_value2, observations3,
#                                                       doc3)
#
#         # Create another document with different aggregator [1] and different target [random]
#         aggregator_value2 = LIST_AGGREGATOR_VALUE[1]
#         target_value3 = random.choice(LIST_TARGET_VALUE)
#         observations4 = {}
#         doc4 = copy.deepcopy(random.choice(LIST_DOC))
#         eval_terms_array = analyzer.add_term_to_batch(eval_terms_array, aggregator_value2, target_value3, observations4,
#                                                       doc4)
#
#         result = analyzer.evaluate_batch_for_outliers(terms=eval_terms_array)
#         # Create expected outlier
#         # aggregator [0] and target[0]
#         test_outlier_linux_1 = self._create_outliers(["dummy type"], ["dummy reason"], "dummy summary", "beaconing",
#                                                      "dummy_test", target_value, aggregator_value,
#                                                      confidence=0.6666666666666667, decision_frontier=0.3333333333333333,
#                                                      term_count=2, doc=doc)
#         # aggregator [0] and target[1]
#         test_outlier_linux_2 = self._create_outliers(["dummy type"], ["dummy reason"], "dummy summary", "beaconing",
#                                                      "dummy_test", target_value, aggregator_value,
#                                                      confidence=0.6666666666666667,
#                                                      decision_frontier=0.3333333333333333,
#                                                      term_count=2, doc=doc3)
#
#         test_outlier_win = self._create_outliers(["dummy type"], ["dummy reason"], "dummy summary", "beaconing",
#                                                  "dummy_test", target_value2, aggregator_value,
#                                                  confidence=0.6666666666666667, decision_frontier=0.3333333333333333,
#                                                  term_count=1, doc=doc2)
#         # No result for aggregator [1] due to "min_target_buckets"
#
#         # Add outlier to a list
#         expected_outliers = []
#         expected_outliers.append(test_outlier_linux)  # First detected document (target [0])
#         expected_outliers.append(test_outlier_linux)  # Second detected document (target [0])
#         expected_outliers.append(test_outlier_win)  # Third detected document (target [1])
#         self.assertEqual(result, expected_outliers)
#
#     def test_prepare_and_process_outlier_one_outlier(self):
#         self.test_settings.change_configuration_path("/app/tests/unit_tests/files/beaconing_test_01.conf")
#         analyzer = BeaconingAnalyzer("beaconing_dummy_test")
#         analyzer.extract_additional_model_settings()
#
#         # Just ask to analyser to create an outlier
#         decision_frontier = 1
#         term_value_count = 2
#         aggregator_value = LIST_AGGREGATOR_VALUE[0]
#         target_value = random.choice(LIST_TARGET_VALUE)
#         observations = {}
#         doc = copy.deepcopy(random.choice(LIST_DOC))
#         eval_terms_array = analyzer.add_term_to_batch(defaultdict(), aggregator_value, target_value, observations, doc)
#
#         outlier = analyzer.prepare_and_process_outlier(decision_frontier, term_value_count, eval_terms_array,
#                                                        aggregator_value, 0)
#         # Create the expected outlier
#         expected_outlier = self._create_outliers(["dummy type"], ["dummy reason"], "dummy summary", "beaconing",
#                                                  "dummy_test", target_value, aggregator_value, confidence=0.0,
#                                                  decision_frontier=1, term_count=2, doc=doc)
#         # Check that we have the good result
#         self.assertEqual(outlier, expected_outlier)
#
#     def test_prepare_and_process_outlier_check_es_have_request(self):  # TODO adapt name
#         self.test_settings.change_configuration_path("/app/tests/unit_tests/files/beaconing_test_01.conf")
#         analyzer = BeaconingAnalyzer("beaconing_dummy_test")
#         analyzer.extract_additional_model_settings()
#
#         # Create a document and ask beaconing to add outlier informations
#         decision_frontier = 1
#         term_value_count = 2
#         aggregator_value = "agg-WIN-EVB-draman"
#         target_value = "WIN-DRA-draman"
#         observations = {}
#         doc = copy.deepcopy(doc_without_outlier_test_file)
#         eval_terms_array = analyzer.add_term_to_batch(defaultdict(), aggregator_value, target_value, observations, doc)
#
#         analyzer.prepare_and_process_outlier(decision_frontier, term_value_count, eval_terms_array,
#                                              aggregator_value, 0)
#
#         # Get expected document (with outlier)
#         expected_doc = copy.deepcopy(doc_with_beaconing_outlier_without_score_sort_test_file)
#
#         result = [elem for elem in es.scan()][0]
#         self.assertEqual(result, expected_doc)
#
#     def test_evaluate_model_beaconing_simple_case(self):
#         self.test_settings.change_configuration_path("/app/tests/unit_tests/files/beaconing_test_01.conf")
#         analyzer = BeaconingAnalyzer("beaconing_dummy_test")
#
#         doc_without_outlier = copy.deepcopy(doc_without_outlier_test_file)
#         expected_doc = copy.deepcopy(doc_with_beaconing_outlier_without_score_sort_test_file)
#         # Add doc to the database
#         self.test_es.add_doc(doc_without_outlier)
#
#         # Make test (suppose that all doc match with the query)
#         analyzer.evaluate_model()
#
#         result = [elem for elem in es.scan()][0]
#         self.assertEqual(result, expected_doc)
#
#     def _test_whitelist_batch_document_not_process_all(self):  # TODO FIX with new whitelist system
#         self.test_settings.change_configuration_path("/app/tests/unit_tests/files/beaconing_test_with_whitelist.conf")
#         analyzer = BeaconingAnalyzer("beaconing_dummy_test")
#
#         # Whitelisted (ignored)
#         doc1_without_outlier = copy.deepcopy(doc_without_outliers_test_whitelist_01_test_file)
#         self.test_es.add_doc(doc1_without_outlier)
#         # Not whitelisted (add)
#         doc2_without_outlier = copy.deepcopy(doc_without_outliers_test_whitelist_02_test_file)
#         self.test_es.add_doc(doc2_without_outlier)
#         # Not whitelisted
#         doc3_without_outlier = copy.deepcopy(doc_without_outliers_test_whitelist_03_test_file)
#         self.test_es.add_doc(doc3_without_outlier)
#
#         analyzer.evaluate_model()
#
#         self.assertEqual(len(analyzer.outliers), 2)
#
#     def _test_whitelist_batch_document_no_whitelist_document(self):  # TODO FIX with new whitelist system
#         self.test_settings.change_configuration_path("/app/tests/unit_tests/files/beaconing_test_with_whitelist.conf")
#         analyzer = BeaconingAnalyzer("beaconing_dummy_test")
#
#         # Not whitelisted
#         doc2_without_outlier = copy.deepcopy(doc_without_outliers_test_whitelist_02_test_file)
#         self.test_es.add_doc(doc2_without_outlier)
#         # Not whitelisted and add
#         doc3_without_outlier = copy.deepcopy(doc_without_outliers_test_whitelist_03_test_file)
#         self.test_es.add_doc(doc3_without_outlier)
#         # Not whitelisted and add (also add because it is the last one)
#         doc4_without_outlier = copy.deepcopy(doc_without_outliers_test_whitelist_04_test_file)
#         self.test_es.add_doc(doc4_without_outlier)
#
#         analyzer.evaluate_model()
#
#         self.assertEqual(len(analyzer.outliers), 3)
>>>>>>> 604e8a7c
<|MERGE_RESOLUTION|>--- conflicted
+++ resolved
@@ -1,237 +1,3 @@
-<<<<<<< HEAD
-import unittest
-
-import copy
-import json
-import random
-
-from collections import defaultdict
-
-from tests.unit_tests.test_stubs.test_stub_es import TestStubEs
-from tests.unit_tests.utils.test_settings import TestSettings
-from helpers.singletons import es, logging
-from analyzers.beaconing import BeaconingAnalyzer
-from helpers.outlier import Outlier
-
-doc_without_outlier_test_file = json.load(open("/app/tests/unit_tests/files/doc_without_outlier.json"))
-doc_without_outliers_test_whitelist_01_test_file = json.load(
-    open("/app/tests/unit_tests/files/doc_without_outliers_test_whitelist_01.json"))
-doc_without_outliers_test_whitelist_02_test_file = json.load(
-    open("/app/tests/unit_tests/files/doc_without_outliers_test_whitelist_02.json"))
-doc_without_outliers_test_whitelist_03_test_file = json.load(
-    open("/app/tests/unit_tests/files/doc_without_outliers_test_whitelist_03.json"))
-doc_without_outliers_test_whitelist_04_test_file = json.load(
-    open("/app/tests/unit_tests/files/doc_without_outliers_test_whitelist_04.json"))
-doc_with_beaconing_outlier_test_file = json.load(open("/app/tests/unit_tests/files/doc_with_beaconing_outlier.json"))
-doc_with_beaconing_outlier_without_score_sort_test_file = json.load(
-    open("/app/tests/unit_tests/files/doc_with_beaconing_outlier_without_score_sort.json"))
-
-LIST_AGGREGATOR_VALUE = ["agg-WIN-EVB-draman", "agg-WIN-DRA-draman"]
-LIST_TARGET_VALUE = ["WIN-DRA-draman", "WIN-EVB-draman", "LINUX-DRA-draman"]
-LIST_DOC = [doc_without_outlier_test_file]
-
-
-class TestBeaconingAnalyzer(unittest.TestCase):
-
-    @classmethod
-    def setUpClass(cls):
-        logging.verbosity = 0
-
-    def setUp(self):
-        self.test_es = TestStubEs()
-        self.test_settings = TestSettings()
-
-    def tearDown(self):
-        # restore the default configuration file so we don't influence other unit tests that use the settings singleton
-        self.test_settings.restore_default_configuration_path()
-        self.test_es.restore_es()
-
-    def _create_outliers(self, outlier_type, outlier_reason, outlier_summary, model_type, model_name, term, aggregator,
-                         confidence, decision_frontier, term_count):
-        outlier = Outlier(outlier_type=outlier_type, outlier_reason=outlier_reason, outlier_summary=outlier_summary)
-        outlier.outlier_dict["model_type"] = model_type
-        outlier.outlier_dict["model_name"] = model_name
-        outlier.outlier_dict["term"] = term
-        outlier.outlier_dict["aggregator"] = aggregator
-        outlier.outlier_dict["confidence"] = confidence
-        outlier.outlier_dict["decision_frontier"] = decision_frontier
-        outlier.outlier_dict["term_count"] = term_count
-        return outlier
-
-    def test_evaluate_batch_for_outliers_not_enough_target_buckets(self):
-        self.test_settings.change_configuration_path("/app/tests/unit_tests/files/beaconing_test_01.conf")
-        analyzer = BeaconingAnalyzer("beaconing_dummy_test")
-        analyzer.extract_additional_model_settings()
-
-        # Create one document with one aggregator
-        aggregator_value = LIST_AGGREGATOR_VALUE[0]
-        target_value = random.choice(LIST_TARGET_VALUE)
-        observations = {}
-        doc = copy.deepcopy(random.choice(LIST_DOC))
-        eval_terms_array = analyzer.add_term_to_batch(defaultdict(), aggregator_value, target_value, observations, doc)
-        # Create a second document with another aggregator
-        aggregator_value2 = LIST_AGGREGATOR_VALUE[1]
-        target_value2 = random.choice(LIST_TARGET_VALUE)
-        observations2 = {}
-        doc2 = copy.deepcopy(random.choice(LIST_DOC))
-        eval_terms_array = analyzer.add_term_to_batch(eval_terms_array, aggregator_value2, target_value2, observations2,
-                                                      doc2)
-
-        # Expect to get nothing due to "min_target_buckets" set to 2
-        result = analyzer.evaluate_batch_for_outliers(terms=eval_terms_array)
-        self.assertEqual(result, [])
-
-    def test_evaluate_batch_for_outliers_detect_two_outliers(self):
-        self.test_settings.change_configuration_path("/app/tests/unit_tests/files/beaconing_test_01.conf")
-        analyzer = BeaconingAnalyzer("beaconing_dummy_test")
-        analyzer.extract_additional_model_settings()
-
-        # Create one document with one aggregator [0] and one target [0]
-        aggregator_value = LIST_AGGREGATOR_VALUE[0]
-        target_value = LIST_TARGET_VALUE[0]
-        observations = {}
-        doc = copy.deepcopy(random.choice(LIST_DOC))
-        eval_terms_array = analyzer.add_term_to_batch(defaultdict(), aggregator_value, target_value, observations, doc)
-
-        # Create another document with same aggregator[0] and same target [0]
-        observations2 = {}
-        doc2 = copy.deepcopy(random.choice(LIST_DOC))
-        eval_terms_array = analyzer.add_term_to_batch(eval_terms_array, aggregator_value, target_value, observations2,
-                                                      doc2)
-
-        # Create another document with same aggregator [0] but different target [1]
-        target_value2 = LIST_TARGET_VALUE[1]
-        observations3 = {}
-        doc3 = random.choice(LIST_DOC)
-        eval_terms_array = analyzer.add_term_to_batch(eval_terms_array, aggregator_value, target_value2, observations3,
-                                                      doc3)
-
-        # Create another document with different aggregator [1] and different target [random]
-        aggregator_value2 = LIST_AGGREGATOR_VALUE[1]
-        target_value3 = random.choice(LIST_TARGET_VALUE)
-        observations4 = {}
-        doc4 = copy.deepcopy(random.choice(LIST_DOC))
-        eval_terms_array = analyzer.add_term_to_batch(eval_terms_array, aggregator_value2, target_value3, observations4,
-                                                      doc4)
-
-        result = analyzer.evaluate_batch_for_outliers(terms=eval_terms_array)
-        # Create expected outlier
-        # aggregator [0] and target[0]
-        test_outlier_linux = self._create_outliers(["dummy type"], ["dummy reason"], "dummy summary", "beaconing",
-                                                   "dummy_test", target_value, aggregator_value,
-                                                   confidence=0.6666666666666667, decision_frontier=0.3333333333333333,
-                                                   term_count=2)
-        # aggregator [0] and target[1]
-        test_outlier_win = self._create_outliers(["dummy type"], ["dummy reason"], "dummy summary", "beaconing",
-                                                 "dummy_test", target_value2, aggregator_value,
-                                                 confidence=0.6666666666666667, decision_frontier=0.3333333333333333,
-                                                 term_count=1)
-        # No result for aggregator [1] due to "min_target_buckets"
-
-        # Add outlier to a list
-        expected_outliers = []
-        expected_outliers.append(test_outlier_linux)  # First detected document (target [0])
-        expected_outliers.append(test_outlier_linux)  # Second detected document (target [0])
-        expected_outliers.append(test_outlier_win)    # Third detected document (target [1])
-        self.assertEqual(result, expected_outliers)
-
-    def test_prepare_and_process_outlier_one_outlier(self):
-        self.test_settings.change_configuration_path("/app/tests/unit_tests/files/beaconing_test_01.conf")
-        analyzer = BeaconingAnalyzer("beaconing_dummy_test")
-        analyzer.extract_additional_model_settings()
-
-        # Just ask to analyser to create an outlier
-        decision_frontier = 1
-        term_value_count = 2
-        aggregator_value = LIST_AGGREGATOR_VALUE[0]
-        target_value = random.choice(LIST_TARGET_VALUE)
-        observations = {}
-        doc = copy.deepcopy(random.choice(LIST_DOC))
-        eval_terms_array = analyzer.add_term_to_batch(defaultdict(), aggregator_value, target_value, observations, doc)
-
-        outlier = analyzer.prepare_and_process_outlier(decision_frontier, term_value_count, eval_terms_array,
-                                                       aggregator_value, 0)
-        # Create the expected outlier
-        expected_outlier = self._create_outliers(["dummy type"], ["dummy reason"], "dummy summary", "beaconing",
-                                                 "dummy_test", target_value, aggregator_value, confidence=0.0,
-                                                 decision_frontier=1, term_count=2)
-        # Check that we have the good result
-        self.assertEqual(outlier, expected_outlier)
-
-    def test_prepare_and_process_outlier_check_es_have_request(self):  # TODO adapt name
-        self.test_settings.change_configuration_path("/app/tests/unit_tests/files/beaconing_test_01.conf")
-        analyzer = BeaconingAnalyzer("beaconing_dummy_test")
-        analyzer.extract_additional_model_settings()
-
-        # Create a document and ask beaconing to add outlier informations
-        decision_frontier = 1
-        term_value_count = 2
-        aggregator_value = "agg-WIN-EVB-draman"
-        target_value = "WIN-DRA-draman"
-        observations = {}
-        doc = copy.deepcopy(doc_without_outlier_test_file)
-        eval_terms_array = analyzer.add_term_to_batch(defaultdict(), aggregator_value, target_value, observations, doc)
-
-        analyzer.prepare_and_process_outlier(decision_frontier, term_value_count, eval_terms_array,
-                                             aggregator_value, 0)
-
-        # Get expected document (with outlier)
-        expected_doc = copy.deepcopy(doc_with_beaconing_outlier_without_score_sort_test_file)
-
-        result = [elem for elem in es.scan()][0]
-        self.assertEqual(result, expected_doc)
-
-    def test_evaluate_model_beaconing_simple_case(self):
-        self.test_settings.change_configuration_path("/app/tests/unit_tests/files/beaconing_test_01.conf")
-        analyzer = BeaconingAnalyzer("beaconing_dummy_test")
-
-        doc_without_outlier = copy.deepcopy(doc_without_outlier_test_file)
-        expected_doc = copy.deepcopy(doc_with_beaconing_outlier_test_file)
-        # Add doc to the database
-        self.test_es.add_doc(doc_without_outlier)
-
-        # Make test (suppose that all doc match with the query)
-        analyzer.evaluate_model()
-
-        result = [elem for elem in es.scan()][0]
-        self.assertEqual(result, expected_doc)
-
-    def _test_whitelist_batch_document_not_process_all(self):  # TODO FIX with new whitelist system
-        self.test_settings.change_configuration_path("/app/tests/unit_tests/files/beaconing_test_with_whitelist.conf")
-        analyzer = BeaconingAnalyzer("beaconing_dummy_test")
-
-        # Whitelisted (ignored)
-        doc1_without_outlier = copy.deepcopy(doc_without_outliers_test_whitelist_01_test_file)
-        self.test_es.add_doc(doc1_without_outlier)
-        # Not whitelisted (add)
-        doc2_without_outlier = copy.deepcopy(doc_without_outliers_test_whitelist_02_test_file)
-        self.test_es.add_doc(doc2_without_outlier)
-        # Not whitelisted
-        doc3_without_outlier = copy.deepcopy(doc_without_outliers_test_whitelist_03_test_file)
-        self.test_es.add_doc(doc3_without_outlier)
-
-        analyzer.evaluate_model()
-
-        self.assertEqual(len(analyzer.outliers), 2)
-
-    def _test_whitelist_batch_document_no_whitelist_document(self):  # TODO FIX with new whitelist system
-        self.test_settings.change_configuration_path("/app/tests/unit_tests/files/beaconing_test_with_whitelist.conf")
-        analyzer = BeaconingAnalyzer("beaconing_dummy_test")
-
-        # Not whitelisted
-        doc2_without_outlier = copy.deepcopy(doc_without_outliers_test_whitelist_02_test_file)
-        self.test_es.add_doc(doc2_without_outlier)
-        # Not whitelisted and add
-        doc3_without_outlier = copy.deepcopy(doc_without_outliers_test_whitelist_03_test_file)
-        self.test_es.add_doc(doc3_without_outlier)
-        # Not whitelisted and add (also add because it is the last one)
-        doc4_without_outlier = copy.deepcopy(doc_without_outliers_test_whitelist_04_test_file)
-        self.test_es.add_doc(doc4_without_outlier)
-
-        analyzer.evaluate_model()
-
-        self.assertEqual(len(analyzer.outliers), 3)
-=======
 # import unittest
 #
 # import copy
@@ -484,5 +250,4 @@
 #
 #         analyzer.evaluate_model()
 #
-#         self.assertEqual(len(analyzer.outliers), 3)
->>>>>>> 604e8a7c
+#         self.assertEqual(len(analyzer.outliers), 3)