--- conflicted
+++ resolved
@@ -457,13 +457,12 @@
 
         self.assertEqual(result, doc_with_outlier)
 
-<<<<<<< HEAD
     def test_extract_additional_model_settings_no_metrics_section(self):
         self.test_settings.change_configuration_path("/app/tests/unit_tests/files/metrics_test_no_metrics_section.conf")
         # Metrics section not define produce a warning
         with self.assertLogs(logging.logger, level='WARNING'):
             MetricsAnalyzer("metrics_dummy_test")
-=======
+
     def test_remove_metric_from_batch_simple_value(self):
         eval_metrics_array = defaultdict()
         aggregator_value = "agg"
@@ -482,5 +481,4 @@
         expected_aggregator_value["observations"] = []
         expected_aggregator_value["raw_docs"] = []
 
-        self.assertEqual(result, expected_aggregator_value)
->>>>>>> e5618b28
+        self.assertEqual(result, expected_aggregator_value)