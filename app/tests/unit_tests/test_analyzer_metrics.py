--- conflicted
+++ resolved
@@ -40,9 +40,6 @@
         self.test_settings.restore_default_configuration_path()
         self.test_es.restore_es()
 
-<<<<<<< HEAD
-    def test_whitelist_batch_document_not_process_all(self):  # TODO FIX with new whitelist system
-=======
     def test_metrics_whitelist_work_test_es_result(self):
         dummy_doc_generate = DummyDocumentsGenerate()
         command_query = "SELECT * FROM dummy_table"  # must be bigger than the trigger value (here 3)
@@ -190,7 +187,6 @@
         self.assertTrue("derived_timestamp_year" in result['_source']['outliers'])
 
     def _test_whitelist_batch_document_not_process_all(self):  # TODO FIX with new whitelist system
->>>>>>> f2319ba3
         self.test_settings.change_configuration_path("/app/tests/unit_tests/files/metrics_test_with_whitelist.conf")
         analyzer = MetricsAnalyzer("metrics_length_dummy_test")
 
@@ -208,7 +204,6 @@
 
         self.assertEqual(len(analyzer.outliers), 2)
 
-<<<<<<< HEAD
     def _generate_metrics_doc_with_whitelist(self, doc_to_generate):
         # Use list of tuple (and not dict) to keep order
         dummy_doc_gen = DummyDocumentsGenerate()
@@ -286,7 +281,7 @@
         # But with batch whitelist, the avg is update and all value of "agg1" (except 3) are detected outlier
         self.assertEqual(list_outliers, [("agg1", "5"), ("agg1", "5"), ("agg1", "6"), ("agg1", "5")])
         MetricsAnalyzer.MIN_EVALUATE_BATCH = backup_min_eval_batch
-=======
+
     def test_simplequery_default_outlier_infos(self):
         dummy_doc_generate = DummyDocumentsGenerate()
 
@@ -332,7 +327,6 @@
         all_fields_exists = [elem in EXTRA_OUTLIERS_KEY_FIELDS + DEFAULT_OUTLIERS_KEY_FIELDS
                              for elem in result['_source']['outliers']]
         self.assertTrue(all(all_fields_exists))
->>>>>>> f2319ba3
 
     def _preperate_dummy_data_terms(self):
         eval_metrics_array = defaultdict()
