import json
import unittest

import copy

from tests.unit_tests.test_stubs.test_stub_es import TestStubEs
from analyzers.metrics import MetricsAnalyzer
from helpers.singletons import logging, es
from tests.unit_tests.utils.test_settings import TestSettings
from tests.unit_tests.utils.dummy_documents_generate import DummyDocumentsGenerate
<<<<<<< HEAD
=======
import helpers.utils

from collections import defaultdict
>>>>>>> 6b7a7674

doc_without_outliers_test_whitelist_01_test_file = json.load(
    open("/app/tests/unit_tests/files/doc_without_outliers_test_whitelist_01.json"))
doc_without_outliers_test_whitelist_02_test_file = json.load(
    open("/app/tests/unit_tests/files/doc_without_outliers_test_whitelist_02.json"))
doc_without_outliers_test_whitelist_03_test_file = json.load(
    open("/app/tests/unit_tests/files/doc_without_outliers_test_whitelist_03.json"))

<<<<<<< HEAD
DEFAULT_OUTLIERS_KEY_FIELDS = ["type", "reason", "summary", "model_name", "model_type", "total_outliers"]
EXTRA_OUTLIERS_KEY_FIELDS = ["target", "aggregator", "metric", "decision_frontier", "confidence"]
=======
doc_without_outlier_test_file = json.load(open("/app/tests/unit_tests/files/doc_without_outlier.json"))
doc_with_outlier_test_file = json.load(open("/app/tests/unit_tests/files/doc_with_metrics_outlier.json"))
>>>>>>> 6b7a7674


class TestMetricsAnalyzer(unittest.TestCase):
    @classmethod
    def setUpClass(cls):
        logging.verbosity = 0

    def setUp(self):
        self.test_es = TestStubEs()
        self.test_settings = TestSettings()

    def tearDown(self):
        # restore the default configuration file so we don't influence other unit tests that use the settings singleton
        self.test_settings.restore_default_configuration_path()
        self.test_es.restore_es()

    def test_metrics_whitelist_work_test_es_result(self):
        dummy_doc_generate = DummyDocumentsGenerate()
        command_query = "SELECT * FROM dummy_table"  # must be bigger than the trigger value (here 3)
        nbr_generated_documents = 5

        # Generate document that match outlier
        for _ in range(nbr_generated_documents):
            self.test_es.add_doc(dummy_doc_generate.generate_document(command_query=command_query))
        # Generate whitelist document
        self.test_es.add_doc(dummy_doc_generate.generate_document(hostname="whitelist_hostname",
                                                                  command_query=command_query))

        # Run analyzer
        self.test_settings.change_configuration_path("/app/tests/unit_tests/files/metrics_test_with_whitelist.conf")
        analyzer = MetricsAnalyzer("metrics_length_dummy_test")
        analyzer.evaluate_model()

        nbr_outliers = 0
        for elem in es.scan():
            if "outliers" in elem["_source"]:
                nbr_outliers += 1
        self.assertEqual(nbr_outliers, nbr_generated_documents)

    def test_metrics_detect_one_outlier_es_check(self):
        dummy_doc_generate = DummyDocumentsGenerate()

        list_user_id = [11, 10, 8, 0, 0, 0]

        # Generate document
        for user_id in list_user_id:
            self.test_es.add_doc(dummy_doc_generate.generate_document(user_id=user_id))
        # Only the fist one must be detected like outlier, because user_id need to be bigger than 10

        # Run analyzer
        self.test_settings.change_configuration_path("/app/tests/unit_tests/files/metrics_test_01.conf")
        analyzer = MetricsAnalyzer("metrics_numerical_value_dummy_test")
        analyzer.evaluate_model()

        nbr_outliers = 0
        for elem in es.scan():
            if "outliers" in elem["_source"]:
                nbr_outliers += 1
        self.assertEqual(nbr_outliers, 1)

    def test_metrics_detect_one_outlier_batch_check(self):
        dummy_doc_generate = DummyDocumentsGenerate()

        list_user_id = [11, 10, 8, 0, 0, 0]

        # Generate document
        for user_id in list_user_id:
            self.test_es.add_doc(dummy_doc_generate.generate_document(user_id=user_id))
        # Only the fist one must be detected like outlier, because user_id need to be bigger than 10

        # Run analyzer
        self.test_settings.change_configuration_path("/app/tests/unit_tests/files/metrics_test_01.conf")
        analyzer = MetricsAnalyzer("metrics_numerical_value_dummy_test")
        analyzer.evaluate_model()

        self.assertEqual(len(analyzer.outliers), 1)

    def test_metrics_small_batch_treat_all(self):
        dummy_doc_generate = DummyDocumentsGenerate()

        # Init the list of user
        default_user_id = 11
        number_of_user = 20
        list_user_id = [default_user_id for _ in range(number_of_user)]

        # Generate document
        for user_id in list_user_id:
            self.test_es.add_doc(dummy_doc_generate.generate_document(user_id=user_id))

        # Run analyzer
        self.test_settings.change_configuration_path("/app/tests/unit_tests/files/metrics_test_small_batch_eval.conf")
        analyzer = MetricsAnalyzer("metrics_numerical_value_dummy_test")
        analyzer.evaluate_model()

        self.assertEqual(len(analyzer.outliers), number_of_user)

    def test_metrics_small_batch_last_outlier(self):
        dummy_doc_generate = DummyDocumentsGenerate()

        # Init the list of user
        default_user_id = 0
        number_of_user = 19
        list_user_id = [default_user_id for _ in range(number_of_user)]
        # Add a value at the end that must be detected like outlier (limit on 10)
        list_user_id.append(11)

        # Generate document
        for user_id in list_user_id:
            self.test_es.add_doc(dummy_doc_generate.generate_document(user_id=user_id))

        # Run analyzer
        self.test_settings.change_configuration_path("/app/tests/unit_tests/files/metrics_test_small_batch_eval.conf")
        analyzer = MetricsAnalyzer("metrics_numerical_value_dummy_test")
        analyzer.evaluate_model()

        self.assertEqual(len(analyzer.outliers), 1)

    def test_metrics_use_derived_fields_in_doc(self):
        dummy_doc_generate = DummyDocumentsGenerate()
        self.test_es.add_doc(dummy_doc_generate.generate_document())

        self.test_settings.change_configuration_path("/app/tests/unit_tests/files/metrics_test_01.conf")
        analyzer = MetricsAnalyzer("metrics_dummy_test_derived")
        analyzer.evaluate_model()

        result = [elem for elem in es.scan()][0]
        self.assertTrue("timestamp_year" in result['_source'])

    def test_metrics_use_derived_fields_in_outlier(self):
        dummy_doc_generate = DummyDocumentsGenerate()
        self.test_es.add_doc(dummy_doc_generate.generate_document(user_id=11))

        self.test_settings.change_configuration_path("/app/tests/unit_tests/files/metrics_test_01.conf")
        analyzer = MetricsAnalyzer("metrics_dummy_test_derived")
        analyzer.evaluate_model()

        result = [elem for elem in es.scan()][0]
        self.assertTrue("derived_timestamp_year" in result['_source']['outliers'])

    def test_metrics_not_use_derived_fields_in_doc(self):
        dummy_doc_generate = DummyDocumentsGenerate()
        self.test_es.add_doc(dummy_doc_generate.generate_document())

        self.test_settings.change_configuration_path("/app/tests/unit_tests/files/metrics_test_01.conf")
        analyzer = MetricsAnalyzer("metrics_dummy_test_not_derived")
        analyzer.evaluate_model()

        result = [elem for elem in es.scan()][0]
        self.assertFalse("timestamp_year" in result['_source'])

    def test_metrics_not_use_derived_fields_but_present_in_outlier(self):
        dummy_doc_generate = DummyDocumentsGenerate()
        self.test_es.add_doc(dummy_doc_generate.generate_document(user_id=11))

        self.test_settings.change_configuration_path("/app/tests/unit_tests/files/metrics_test_01.conf")
        analyzer = MetricsAnalyzer("metrics_dummy_test_not_derived")
        analyzer.evaluate_model()

        result = [elem for elem in es.scan()][0]
        # The parameter use_derived_fields haven't any impact on outliers keys
        self.assertTrue("derived_timestamp_year" in result['_source']['outliers'])

    def _test_whitelist_batch_document_not_process_all(self):  # TODO FIX with new whitelist system
        self.test_settings.change_configuration_path("/app/tests/unit_tests/files/metrics_test_with_whitelist.conf")
        analyzer = MetricsAnalyzer("metrics_length_dummy_test")

        # Whitelisted (ignored)
        doc1_without_outlier = copy.deepcopy(doc_without_outliers_test_whitelist_01_test_file)
        self.test_es.add_doc(doc1_without_outlier)
        # Not whitelisted (add)
        doc2_without_outlier = copy.deepcopy(doc_without_outliers_test_whitelist_02_test_file)
        self.test_es.add_doc(doc2_without_outlier)
        # Not whitelisted
        doc3_without_outlier = copy.deepcopy(doc_without_outliers_test_whitelist_03_test_file)
        self.test_es.add_doc(doc3_without_outlier)

        analyzer.evaluate_model()

        self.assertEqual(len(analyzer.outliers), 2)

<<<<<<< HEAD
    def test_simplequery_default_outlier_infos(self):
        dummy_doc_generate = DummyDocumentsGenerate()

        # Generate document
        self.test_es.add_doc(dummy_doc_generate.generate_document(user_id=11))

        # Run analyzer
        self.test_settings.change_configuration_path("/app/tests/unit_tests/files/metrics_test_02.conf")
        analyzer = MetricsAnalyzer("metrics_dummy_test_no_derived")
        analyzer.evaluate_model()

        result = [elem for elem in es.scan()][0]
        all_fields_exists = [elem in result['_source']['outliers'] for elem in DEFAULT_OUTLIERS_KEY_FIELDS]
        self.assertTrue(all(all_fields_exists))

    def test_metrics_extra_outlier_infos_all_present(self):
        dummy_doc_generate = DummyDocumentsGenerate()

        # Generate document
        self.test_es.add_doc(dummy_doc_generate.generate_document(user_id=11))

        # Run analyzer
        self.test_settings.change_configuration_path("/app/tests/unit_tests/files/metrics_test_02.conf")
        analyzer = MetricsAnalyzer("metrics_dummy_test_no_derived")
        analyzer.evaluate_model()

        result = [elem for elem in es.scan()][0]
        all_fields_exists = [elem in result['_source']['outliers'] for elem in EXTRA_OUTLIERS_KEY_FIELDS]
        self.assertTrue(all(all_fields_exists))

    def test_metrics_extra_outlier_infos_new_result(self):
        dummy_doc_generate = DummyDocumentsGenerate()

        # Generate document
        self.test_es.add_doc(dummy_doc_generate.generate_document(user_id=11))

        # Run analyzer
        self.test_settings.change_configuration_path("/app/tests/unit_tests/files/metrics_test_02.conf")
        analyzer = MetricsAnalyzer("metrics_dummy_test_no_derived")
        analyzer.evaluate_model()

        result = [elem for elem in es.scan()][0]
        all_fields_exists = [elem in EXTRA_OUTLIERS_KEY_FIELDS + DEFAULT_OUTLIERS_KEY_FIELDS
                             for elem in result['_source']['outliers']]
        self.assertTrue(all(all_fields_exists))
=======
    def _preperate_dummy_data_terms(self):
        eval_metrics_array = defaultdict()
        # "random" value
        aggregator_value = "key"
        target_value = "test"
        metrics_value = 12
        observations = {'a': 1, 'test': 'ok'}
        doc = {'source': 'this', 'target': 12}
        return eval_metrics_array, aggregator_value, target_value, metrics_value, observations, doc

    def _preperate_data_terms_with_doc(self, metrics_value=1):
        eval_metrics_array = defaultdict()
        # "random" value
        aggregator_value = "key"
        target_value = "test"
        observations = {}
        return eval_metrics_array, aggregator_value, target_value, metrics_value, observations

    def test_add_metric_to_batch_empty(self):
        eval_metrics_array = defaultdict()
        aggregator_value = ""
        target_value = ""
        metrics_value = ""
        observations = {}
        doc = {}
        # Create expected result
        observations["target"] = [target_value]
        observations["aggregator"] = [aggregator_value]
        expected_eval_terms = defaultdict()
        expected_eval_terms[aggregator_value] = defaultdict(list)
        expected_eval_terms[aggregator_value]["metrics"] = [metrics_value]
        expected_eval_terms[aggregator_value]["observations"] = [observations]
        expected_eval_terms[aggregator_value]["raw_docs"] = [doc]

        result = MetricsAnalyzer.add_metric_to_batch(eval_metrics_array, aggregator_value, target_value, metrics_value,
                                                     observations, doc)
        self.assertEqual(result, expected_eval_terms)

    def test_add_metric_to_batch_no_modification(self):
        eval_metrics_array, aggregator_value, target_value, metrics_value, observations, doc = \
            self._preperate_dummy_data_terms()

        # Create expected result
        observations["target"] = [target_value]
        observations["aggregator"] = [aggregator_value]
        expected_eval_terms = defaultdict()
        expected_eval_terms[aggregator_value] = defaultdict(list)
        expected_eval_terms[aggregator_value]["metrics"] = [metrics_value]
        expected_eval_terms[aggregator_value]["observations"] = [observations]
        expected_eval_terms[aggregator_value]["raw_docs"] = [doc]

        result = MetricsAnalyzer.add_metric_to_batch(eval_metrics_array, aggregator_value, target_value, metrics_value,
                                                     observations, doc)
        self.assertEqual(result, expected_eval_terms)

    def test_calculate_metric_numerical_value(self):
        self.assertEqual(MetricsAnalyzer.calculate_metric("numerical_value", "12"), (float(12), dict()))

    def test_calculate_metric_length(self):
        self.assertEqual(MetricsAnalyzer.calculate_metric("length", "test"), (len("test"), dict()))

    def test_calculate_metric_entropy(self):
        self.assertEqual(MetricsAnalyzer.calculate_metric("entropy", "test"),
                         (helpers.utils.shannon_entropy("test"), dict()))

    def test_calculate_metric_hex_encoded_length(self):
        result = MetricsAnalyzer.calculate_metric("hex_encoded_length", "12c322adc020 12322029620")
        expected_observation = {
            'max_hex_encoded_length': 12,
            'max_hex_encoded_word': '12c322adc020'
        }
        self.assertEqual(result, (12, expected_observation))

    def test_calculate_metric_base64_encoded_length(self):
        result = MetricsAnalyzer.calculate_metric("base64_encoded_length", "houston we have a cHJvYmxlbQ==")
        expected_observation = {
            'max_base64_decoded_length': 7,
            'max_base64_decoded_word': 'problem'
        }

        self.assertEqual(result, (7, expected_observation))

    def test_calculate_metric_url_length(self):
        result = MetricsAnalyzer.calculate_metric("url_length", "why don't we go http://www.nviso.com")
        expected_observation = {
            'extracted_urls_length': 20,
            'extracted_urls': 'http://www.nviso.com'
        }

        self.assertEqual(result, (20, expected_observation))

    def test_calculate_metric_unexist_operation(self):
        self.assertEqual(MetricsAnalyzer.calculate_metric("dummy operation", ""), (None, dict()))

    def test_evaluate_batch_for_outliers_fetch_remain_metrics(self):
        self.test_settings.change_configuration_path("/app/tests/unit_tests/files/metrics_test_01.conf")
        analyzer = MetricsAnalyzer("metrics_dummy_test")

        eval_metrics_array, aggregator_value, target_value, metrics_value, observations = \
            self._preperate_data_terms_with_doc()
        doc = DummyDocumentsGenerate().generate_document()
        metrics = MetricsAnalyzer.add_metric_to_batch(eval_metrics_array, aggregator_value, target_value, metrics_value,
                                                      observations, doc)

        result = analyzer.evaluate_batch_for_outliers(metrics, analyzer.model_settings, False)
        self.assertEqual(result, ([], metrics))

    def test_evaluate_batch_for_outliers_add_outlier(self):
        self.test_settings.change_configuration_path("/app/tests/unit_tests/files/metrics_test_01.conf")
        analyzer = MetricsAnalyzer("metrics_dummy_test")

        eval_metrics_array, aggregator_value, target_value, metrics_value, observations = \
            self._preperate_data_terms_with_doc(metrics_value=12)
        doc_without_outlier = copy.deepcopy(doc_without_outlier_test_file)
        metrics = MetricsAnalyzer.add_metric_to_batch(eval_metrics_array, aggregator_value, target_value, metrics_value,
                                                      observations, doc_without_outlier)

        analyzer.evaluate_batch_for_outliers(metrics, analyzer.model_settings, True)
        result = [elem for elem in es.scan()][0]
        doc_with_outlier = copy.deepcopy(doc_with_outlier_test_file)

        self.assertEqual(result, doc_with_outlier)
>>>>>>> 6b7a7674
<|MERGE_RESOLUTION|>--- conflicted
+++ resolved
@@ -8,12 +8,9 @@
 from helpers.singletons import logging, es
 from tests.unit_tests.utils.test_settings import TestSettings
 from tests.unit_tests.utils.dummy_documents_generate import DummyDocumentsGenerate
-<<<<<<< HEAD
-=======
 import helpers.utils
 
 from collections import defaultdict
->>>>>>> 6b7a7674
 
 doc_without_outliers_test_whitelist_01_test_file = json.load(
     open("/app/tests/unit_tests/files/doc_without_outliers_test_whitelist_01.json"))
@@ -22,13 +19,11 @@
 doc_without_outliers_test_whitelist_03_test_file = json.load(
     open("/app/tests/unit_tests/files/doc_without_outliers_test_whitelist_03.json"))
 
-<<<<<<< HEAD
 DEFAULT_OUTLIERS_KEY_FIELDS = ["type", "reason", "summary", "model_name", "model_type", "total_outliers"]
 EXTRA_OUTLIERS_KEY_FIELDS = ["target", "aggregator", "metric", "decision_frontier", "confidence"]
-=======
+
 doc_without_outlier_test_file = json.load(open("/app/tests/unit_tests/files/doc_without_outlier.json"))
 doc_with_outlier_test_file = json.load(open("/app/tests/unit_tests/files/doc_with_metrics_outlier.json"))
->>>>>>> 6b7a7674
 
 
 class TestMetricsAnalyzer(unittest.TestCase):
@@ -209,7 +204,6 @@
 
         self.assertEqual(len(analyzer.outliers), 2)
 
-<<<<<<< HEAD
     def test_simplequery_default_outlier_infos(self):
         dummy_doc_generate = DummyDocumentsGenerate()
 
@@ -255,7 +249,7 @@
         all_fields_exists = [elem in EXTRA_OUTLIERS_KEY_FIELDS + DEFAULT_OUTLIERS_KEY_FIELDS
                              for elem in result['_source']['outliers']]
         self.assertTrue(all(all_fields_exists))
-=======
+
     def _preperate_dummy_data_terms(self):
         eval_metrics_array = defaultdict()
         # "random" value
@@ -364,7 +358,7 @@
         self.assertEqual(result, ([], metrics))
 
     def test_evaluate_batch_for_outliers_add_outlier(self):
-        self.test_settings.change_configuration_path("/app/tests/unit_tests/files/metrics_test_01.conf")
+        self.test_settings.change_configuration_path("/app/tests/unit_tests/files/metrics_test_02.conf")
         analyzer = MetricsAnalyzer("metrics_dummy_test")
 
         eval_metrics_array, aggregator_value, target_value, metrics_value, observations = \
@@ -377,5 +371,4 @@
         result = [elem for elem in es.scan()][0]
         doc_with_outlier = copy.deepcopy(doc_with_outlier_test_file)
 
-        self.assertEqual(result, doc_with_outlier)
->>>>>>> 6b7a7674
+        self.assertEqual(result, doc_with_outlier)