--- conflicted
+++ resolved
@@ -6,12 +6,8 @@
 from tests.unit_tests.test_stubs.test_stub_es import TestStubEs
 from analyzers.simplequery import SimplequeryAnalyzer
 from helpers.singletons import logging, es
-<<<<<<< HEAD
 from helpers.outlier import Outlier
-from tests.unit_tests.utils.test_settings import TestSettings
-=======
 from tests.unit_tests.utils.update_settings import UpdateSettings
->>>>>>> d2fd14d7
 from tests.unit_tests.utils.dummy_documents_generate import DummyDocumentsGenerate
 
 doc_without_outlier_test_file = json.load(open("/app/tests/unit_tests/files/doc_without_outlier.json"))
@@ -148,7 +144,7 @@
         doc_generate = DummyDocumentsGenerate()
 
         # Generate document
-        self.test_es.add_doc(doc_generate.generate_document(hostname="HOSTNAME-WHITELISTED"))
+        self.test_es.add_doc(doc_generate.generate_document({"hostname": "HOSTNAME-WHITELISTED"}))
 
         # Run analyzer
         self.test_settings.change_configuration_path(
@@ -163,7 +159,7 @@
         doc_generate = DummyDocumentsGenerate()
 
         # Generate document
-        self.test_es.add_doc(doc_generate.generate_document(hostname="not_whitelist_hostname"))
+        self.test_es.add_doc(doc_generate.generate_document({"hostname": "not_whitelist_hostname"}))
 
         # Run analyzer
         self.test_settings.change_configuration_path(
@@ -178,7 +174,7 @@
         doc_generate = DummyDocumentsGenerate()
 
         # Generate document
-        self.test_es.add_doc(doc_generate.generate_document(hostname="AAA-WHITELISTED"))
+        self.test_es.add_doc(doc_generate.generate_document({"hostname": "AAA-WHITELISTED"}))
 
         # Run analyzer
         self.test_settings.change_configuration_path(
@@ -193,7 +189,7 @@
         doc_generate = DummyDocumentsGenerate()
 
         # Generate document
-        self.test_es.add_doc(doc_generate.generate_document(hostname="Not-work-WHITELISTED"))
+        self.test_es.add_doc(doc_generate.generate_document({"hostname": "Not-work-WHITELISTED"}))
 
         # Run analyzer
         self.test_settings.change_configuration_path(
