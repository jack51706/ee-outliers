import json
import unittest

import copy
import random

from collections import defaultdict
from tests.unit_tests.test_stubs.test_stub_es import TestStubEs
from analyzers.terms import TermsAnalyzer
from helpers.singletons import logging, es
from tests.unit_tests.utils.update_settings import UpdateSettings
from tests.unit_tests.utils.dummy_documents_generate import DummyDocumentsGenerate

doc_without_outliers_test_whitelist_02_test_file = json.load(
    open("/app/tests/unit_tests/files/doc_without_outliers_test_whitelist_02.json"))
doc_without_outliers_test_whitelist_03_test_file = json.load(
    open("/app/tests/unit_tests/files/doc_without_outliers_test_whitelist_03.json"))
doc_without_outlier_test_file = json.load(open("/app/tests/unit_tests/files/doc_without_outlier.json"))
doc_with_terms_outlier_coeff_of_variation_no_score_sort = json.load(
    open("/app/tests/unit_tests/files/doc_with_terms_outlier_coeff_of_variation.json"))

LIST_AGGREGATOR_VALUE = ["agg-WIN-EVB-draman", "agg-WIN-DRA-draman"]
LIST_TARGET_VALUE = ["WIN-DRA-draman", "WIN-EVB-draman", "LINUX-DRA-draman"]
LIST_DOC = [doc_without_outlier_test_file]

DEFAULT_OUTLIERS_KEY_FIELDS = ["type", "reason", "summary", "model_name", "model_type", "total_outliers"]
EXTRA_OUTLIERS_KEY_FIELDS = ["term_count", "non_outlier_values_sample", "aggregator", "term", "decision_frontier",
                             "trigger_method"]


class TestTermsAnalyzer(unittest.TestCase):
    @classmethod
    def setUpClass(cls):
        logging.verbosity = 0

    def setUp(self):
        self.test_es = TestStubEs()
        self.test_settings = UpdateSettings()

    def tearDown(self):
        # restore the default configuration file so we don't influence other unit tests that use the settings singleton
        self.test_settings.restore_default_configuration_path()
        self.test_es.restore_es()

    # This test work only if we try to detect whitelist element on non outliers elements
    # Here the count is not lower than three, so documents aren't outliers, and we never see that the first one is
    # whitelisted
    #
    # def test_whitelist_batch_document_not_process_all(self):
    #     self.test_settings.change_configuration_path("/app/tests/unit_tests/files/terms_test_with_whitelist.conf")
    #     analyzer = TermsAnalyzer("terms_dummy_test")
    #
    #     # Whitelisted (ignored)
    #     doc1_without_outlier = copy.deepcopy(doc_without_outliers_test_whitelist_01_test_file)
    #     self.test_es.add_doc(doc1_without_outlier)
    #     # Not whitelisted (add)
    #     doc2_without_outlier = copy.deepcopy(doc_without_outliers_test_whitelist_02_test_file)
    #     self.test_es.add_doc(doc2_without_outlier)
    #     # Not whitelisted
    #     doc3_without_outlier = copy.deepcopy(doc_without_outliers_test_whitelist_03_test_file)
    #     self.test_es.add_doc(doc3_without_outlier)
    #
    #     analyzer.evaluate_model()
    #
    #     self.assertEqual(len(analyzer.outliers), 2)

    def test_terms_whitelist_work_test_es_result(self):
        dummy_doc_generate = DummyDocumentsGenerate()
        command_query = "SELECT * FROM dummy_table"  # must be bigger than the trigger value (here 3)
        nbr_generated_documents = 5

        # Generate document that match outlier
        command_name = "default_name_"
        for i in range(nbr_generated_documents):
            self.test_es.add_doc(dummy_doc_generate.generate_document({"command_query": command_query,
                                                                       "command_name": command_name + str(i)}))
        # Generate whitelist document
        self.test_es.add_doc(dummy_doc_generate.generate_document({"hostname": "whitelist_hostname",
                                                                  "command_query": command_query,
                                                                   "command_name": command_name + str(
                                                                       nbr_generated_documents)}))

        # Run analyzer
        self.test_settings.change_configuration_path("/app/tests/unit_tests/files/terms_test_with_whitelist.conf")
        analyzer = TermsAnalyzer("terms_dummy_test")
        analyzer.evaluate_model()

        nbr_outliers = 0
        for elem in es._scan():
            if "outliers" in elem["_source"]:
                nbr_outliers += 1
        self.assertEqual(nbr_outliers, nbr_generated_documents)

    def test_terms_detect_one_outlier_es_check(self):
        dummy_doc_generate = DummyDocumentsGenerate()

        nbr_doc_generated_per_hours = [5, 3, 1, 2]

        # Generate documents
        self.test_es.add_multiple_docs(dummy_doc_generate.generate_doc_time_variable_sensitivity(
            nbr_doc_generated_per_hours))
        # Only the first groupe of document must be detected like an Outlier because the limit is on 3

        # Run analyzer
        self.test_settings.change_configuration_path("/app/tests/unit_tests/files/terms_test_01.conf")
        analyzer = TermsAnalyzer("terms_dummy_test_float")
        analyzer.evaluate_model()

        nbr_outliers = 0
        for elem in es._scan():
            if "outliers" in elem["_source"]:
                nbr_outliers += 1
        self.assertEqual(nbr_outliers, 5)

    def test_terms_detect_one_outlier_batch_check(self):
        dummy_doc_generate = DummyDocumentsGenerate()

        nbr_doc_generated_per_hours = [5, 3, 1, 2]

        # Generate documents
        self.test_es.add_multiple_docs(dummy_doc_generate.generate_doc_time_variable_sensitivity(
            nbr_doc_generated_per_hours))
        # Only the first groupe of document must be detected like an Outlier because the limit is on 3

        # Run analyzer
        self.test_settings.change_configuration_path("/app/tests/unit_tests/files/terms_test_01.conf")
        analyzer = TermsAnalyzer("terms_dummy_test_float")
        analyzer.evaluate_model()

        self.assertEqual(analyzer.total_outliers, 5)

    def test_terms_small_batch_treat_all(self):
        dummy_doc_generate = DummyDocumentsGenerate()

        # Init the list of user
        nbr_doc_per_hours = 5
        nbr_hours = 10
        nbr_doc_generated_per_hours = [nbr_doc_per_hours for _ in range(nbr_hours)]
        # If the number of document per hours is not a divisor of the batch limit, all document will not be detected

        # Generate documents
        self.test_es.add_multiple_docs(dummy_doc_generate.generate_doc_time_variable_sensitivity(
            nbr_doc_generated_per_hours))

        # Run analyzer
        self.test_settings.change_configuration_path("/app/tests/unit_tests/files/terms_test_small_batch_eval.conf")
        analyzer = TermsAnalyzer("terms_dummy_test_float")
        analyzer.evaluate_model()

        self.assertEqual(analyzer.total_outliers, nbr_doc_per_hours*nbr_hours)

    def test_terms_small_batch_last_outlier(self):
        dummy_doc_generate = DummyDocumentsGenerate()

        # Init the list of user with 18 values of 2
        nbr_doc_generated_per_hours = [2 for _ in range(18)]
        # Add a value at the end that must be detected like outlier (limit on 3)
        nbr_doc_generated_per_hours.append(4)

        # Generate documents
        self.test_es.add_multiple_docs(dummy_doc_generate.generate_doc_time_variable_sensitivity(
            nbr_doc_generated_per_hours))

        # Run analyzer
        self.test_settings.change_configuration_path("/app/tests/unit_tests/files/terms_test_small_batch_eval.conf")
        analyzer = TermsAnalyzer("terms_dummy_test_float")
        analyzer.evaluate_model()

        self.assertEqual(analyzer.total_outliers, 4)

    def test_evaluate_batch_for_outliers_not_enough_target_buckets_one_doc_max_two(self):
        self.test_settings.change_configuration_path("/app/tests/unit_tests/files/terms_test_01.conf")
        analyzer = TermsAnalyzer("terms_dummy_test")

        aggregator_value = LIST_AGGREGATOR_VALUE[0]
        target_value = random.choice(LIST_TARGET_VALUE)
        doc = copy.deepcopy(random.choice(LIST_DOC))
        current_batch = analyzer._add_document_to_batch(defaultdict(), [target_value], [aggregator_value], doc)

        result, remaining_terms = analyzer._evaluate_batch_for_outliers(batch=current_batch)
        self.assertEqual(result, [])

    def test_evaluate_batch_for_outliers_limit_target_buckets_two_doc_max_two(self):
        self.test_settings.change_configuration_path("/app/tests/unit_tests/files/terms_test_01.conf")
        analyzer = TermsAnalyzer("terms_dummy_test")

        # Create one document with one aggregator
        aggregator_value = LIST_AGGREGATOR_VALUE[0]
        target_value = random.choice(LIST_TARGET_VALUE)
        doc = copy.deepcopy(random.choice(LIST_DOC))
        current_batch = analyzer._add_document_to_batch(defaultdict(), [target_value], [aggregator_value], doc)
        # Create a second document with another aggregator
        aggregator_value2 = LIST_AGGREGATOR_VALUE[1]
        target_value2 = random.choice(LIST_TARGET_VALUE)
        doc2 = copy.deepcopy(random.choice(LIST_DOC))
        current_batch = analyzer._add_document_to_batch(current_batch, [target_value2], [aggregator_value2], doc2)

        # Expect to get nothing due to "min_target_buckets" set to 2
        result, remaining_terms = analyzer._evaluate_batch_for_outliers(batch=current_batch)
        self.assertEqual(result, [])

    # coeff_of_variation
    def test_terms_evaluate_coeff_of_variation_like_expected_document(self):
        self.test_settings.change_configuration_path("/app/tests/unit_tests/files/terms_test_01.conf")
        analyzer = TermsAnalyzer("terms_dummy_test_no_bucket")

        doc_without_outlier = copy.deepcopy(doc_without_outlier_test_file)
        expected_doc = copy.deepcopy(doc_with_terms_outlier_coeff_of_variation_no_score_sort)
        # Add doc to the database
        self.test_es.add_doc(doc_without_outlier)

        # Make test (suppose that all doc match with the query)
        analyzer.evaluate_model()

        result = [elem for elem in es._scan()][0]
        self.assertEqual(result, expected_doc)

    def test_terms_generated_document_coeff_of_variation_not_respect_min(self):
        self.test_settings.change_configuration_path("/app/tests/unit_tests/files/terms_test_01.conf")
        analyzer = TermsAnalyzer("terms_dummy_test_no_bucket")

        doc_generator = DummyDocumentsGenerate()
        nbr_val = 24  # Like 24 hours
        min_trigger_sensitivity = analyzer.model_settings["trigger_sensitivity"]
        default_value = 5  # Per default, 5 documents create per hour (arbitrarily)
        max_difference = 3  # Maximum difference between the number of document (so between 2 and 8 (included))
        all_doc = doc_generator.create_doc_uniq_target_variable_at_least_specific_coef_variation(
            nbr_val, min_trigger_sensitivity, max_difference, default_value)
        self.test_es.add_multiple_docs(all_doc)
        analyzer.evaluate_model()

        nbr_outliers = 0
        for doc in es._scan():
            if "outliers" in doc['_source']:
                nbr_outliers += 1
        self.assertEqual(nbr_outliers, 0)

    def test_terms_generated_document_coeff_of_variation_respect_min(self):
        self.test_settings.change_configuration_path("/app/tests/unit_tests/files/terms_test_01.conf")
        analyzer = TermsAnalyzer("terms_dummy_test_no_bucket")

        doc_generator = DummyDocumentsGenerate()
        nbr_val = 24  # Like 24 hours
        max_trigger_sensitivity = analyzer.model_settings["trigger_sensitivity"]
        default_value = 5  # Per default, 5 documents create per hour (arbitrarily)
        max_difference = 3  # Maximum difference between the number of document (so between 2 and 8 (included))
        all_doc = doc_generator.create_doc_uniq_target_variable_at_most_specific_coef_variation(
            nbr_val, max_trigger_sensitivity, max_difference, default_value)
        self.test_es.add_multiple_docs(all_doc)
        analyzer.evaluate_model()

        nbr_outliers = 0
        for doc in es._scan():
            if "outliers" in doc['_source']:
                nbr_outliers += 1

        self.assertEqual(nbr_outliers, len(all_doc))

    def test_terms_use_derived_fields_in_doc(self):
        dummy_doc_generate = DummyDocumentsGenerate()
        self.test_es.add_doc(dummy_doc_generate.generate_document())

        self.test_settings.change_configuration_path("/app/tests/unit_tests/files/terms_test_01.conf")
        analyzer = TermsAnalyzer("terms_dummy_test_derived")
        analyzer.evaluate_model()

        result = [elem for elem in es._scan()][0]
        self.assertTrue("timestamp_year" in result['_source'])

    def test_terms_use_derived_fields_in_outlier(self):
        dummy_doc_generate = DummyDocumentsGenerate()
        self.test_es.add_doc(dummy_doc_generate.generate_document({"user_id": 11}))

        self.test_settings.change_configuration_path("/app/tests/unit_tests/files/terms_test_01.conf")
        analyzer = TermsAnalyzer("terms_dummy_test_derived")
        analyzer.evaluate_model()

        result = [elem for elem in es._scan()][0]
        self.assertTrue("derived_timestamp_year" in result['_source']['outliers'])

    def test_terms_not_use_derived_fields_in_doc(self):
        dummy_doc_generate = DummyDocumentsGenerate()
        self.test_es.add_doc(dummy_doc_generate.generate_document())

        self.test_settings.change_configuration_path("/app/tests/unit_tests/files/terms_test_01.conf")
        analyzer = TermsAnalyzer("terms_dummy_test_not_derived")
        analyzer.evaluate_model()

        result = [elem for elem in es._scan()][0]
        self.assertFalse("timestamp_year" in result['_source'])

    def test_terms_not_use_derived_fields_but_present_in_outlier(self):
        dummy_doc_generate = DummyDocumentsGenerate()
        self.test_es.add_doc(dummy_doc_generate.generate_document({"user_id": 11}))

        self.test_settings.change_configuration_path("/app/tests/unit_tests/files/terms_test_01.conf")
        analyzer = TermsAnalyzer("terms_dummy_test_not_derived")
        analyzer.evaluate_model()

        result = [elem for elem in es._scan()][0]
        # The parameter use_derived_fields haven't any impact on outliers keys
        self.assertTrue("derived_timestamp_year" in result['_source']['outliers'])

    def test_terms_default_outlier_infos(self):
        dummy_doc_generate = DummyDocumentsGenerate()

        # Generate document
        self.test_es.add_doc(dummy_doc_generate.generate_document())

        # Run analyzer
        self.test_settings.change_configuration_path("/app/tests/unit_tests/files/terms_test_01.conf")
        analyzer = TermsAnalyzer("terms_dummy_test_float_low")
        analyzer.evaluate_model()

        result = [elem for elem in es._scan()][0]
        all_fields_exists = [elem in result['_source']['outliers'] for elem in DEFAULT_OUTLIERS_KEY_FIELDS]
        self.assertTrue(all(all_fields_exists))

    def test_terms_extra_outlier_infos_all_present(self):
        dummy_doc_generate = DummyDocumentsGenerate()

        # Generate document
        self.test_es.add_doc(dummy_doc_generate.generate_document())

        # Run analyzer
        self.test_settings.change_configuration_path("/app/tests/unit_tests/files/terms_test_02.conf")
        analyzer = TermsAnalyzer("terms_dummy_test_float_low")
        analyzer.evaluate_model()

        result = [elem for elem in es._scan()][0]
        all_fields_exists = [elem in result['_source']['outliers'] for elem in EXTRA_OUTLIERS_KEY_FIELDS]
        self.assertTrue(all(all_fields_exists))

    def test_terms_extra_outlier_infos_new_result(self):
        dummy_doc_generate = DummyDocumentsGenerate()

        # Generate document
        self.test_es.add_doc(dummy_doc_generate.generate_document())

        # Run analyzer
        self.test_settings.change_configuration_path("/app/tests/unit_tests/files/terms_test_02.conf")
        analyzer = TermsAnalyzer("terms_dummy_test_float_low")
        analyzer.evaluate_model()

        result = [elem for elem in es._scan()][0]
        all_fields_exists = [elem in EXTRA_OUTLIERS_KEY_FIELDS + DEFAULT_OUTLIERS_KEY_FIELDS
                             for elem in result['_source']['outliers']]
        self.assertTrue(all(all_fields_exists))

    def test_add_document_to_batch_empty_target(self):
        dummy_doc_generate = DummyDocumentsGenerate()
        dummy_doc = dummy_doc_generate.generate_document()

        current_batch = {"dummy_key": "dummy_value"}
        result = TermsAnalyzer._add_document_to_batch(current_batch, list(), ["dummy_aggregator"], dummy_doc)
        self.assertEqual(result, current_batch)

    def test_add_document_to_batch_empty_aggergator(self):
        dummy_doc_generate = DummyDocumentsGenerate()
        dummy_doc = dummy_doc_generate.generate_document()

        current_batch = {"dummy_key": "dummy_value"}
        result = TermsAnalyzer._add_document_to_batch(current_batch, ["dummy_target"], list(), dummy_doc)
        self.assertEqual(result, current_batch)

    def test_add_document_to_batch_one_aggregator_and_one_target(self):
        dummy_doc_generate = DummyDocumentsGenerate()
        dummy_doc = dummy_doc_generate.generate_document()
        target_value = "dummy_target"
        aggregator_value = "dummy_aggregator"

        current_batch = {"dummy_key": "dummy_value"}
        result = TermsAnalyzer._add_document_to_batch(current_batch, [target_value], [aggregator_value], dummy_doc)

        expected_batch = current_batch.copy()
        expected_batch[aggregator_value] = defaultdict(list)
        expected_batch[aggregator_value]["targets"].append(target_value)
        expected_batch[aggregator_value]["observations"].append(dict())
        expected_batch[aggregator_value]["raw_docs"].append(dummy_doc)

        self.assertEqual(result, expected_batch)

    def test_min_target_buckets_detect_outlier(self):
        self.test_settings.change_configuration_path("/app/tests/unit_tests/files/terms_test_whitelist_batch.conf")
        analyzer = TermsAnalyzer("terms_dummy_test_batch_whitelist_within_float")
        # Recap:
        # min_target_buckets=4
        # trigger_sensitivity=5
        # trigger_on=high
        # trigger_method=float

        # Dont encode with a matrix to keep order of document
        doc_to_generate = [
            # New batch:
            #       0  1  2
            # agg1 [5, 1, 1]
            # agg2 [1, 1, 1]
            ("agg1", 0),
            ("agg2", 0),
            ("agg1", 0),
            ("agg1", 0),
            ("agg1", 0),
            ("agg1", 0),
            ("agg2", 1),
            ("agg1", 1),
            ("agg2", 2),
            ("agg1", 2),
            # New batch
            #       2  3
            # agg1 [1, 1]
            # agg2 [5, 1]
            ("agg2", 2),
            ("agg2", 2),
            ("agg2", 2),
            ("agg2", 2),
            ("agg1", 2),
            ("agg2", 2),
            ("agg1", 3),
            ("agg2", 3)]

        # At the end:
        #       0  1  2  3
        # agg1 [5, 0, 2, 1]
        # agg2 [1, 1, 6, 1]
        # So only agg2 - 2 (6 documents) need to be flagged

        dummy_doc_gen = DummyDocumentsGenerate()
        for aggregator, target_value in doc_to_generate:
            user_id = target_value
            hostname = aggregator
            doc_generated = dummy_doc_gen.generate_document({"user_id": user_id, "hostname": hostname})
            self.test_es.add_doc(doc_generated)

        analyzer.evaluate_model()

        list_outliers = []
        for doc in es._scan():
            if "outliers" in doc["_source"]:
                list_outliers.append((doc["_source"]["outliers"]["aggregator"][0],
                                      doc["_source"]["outliers"]["term"][0]))

        self.assertEqual(list_outliers, [("agg2", "2") for _ in range(6)])

    def test_min_target_buckets_dont_detect_outlier(self):
        self.test_settings.change_configuration_path("/app/tests/unit_tests/files/terms_test_whitelist_batch.conf")
        analyzer = TermsAnalyzer("terms_dummy_test_batch_whitelist_within_float")
        # Recap:
        # min_target_buckets=4
        # trigger_sensitivity=5
        # trigger_on=high
        # trigger_method=float

        # Dont encode with a matrix to keep order of document
        doc_to_generate = [
            # New batch:
            #       0  1
            # agg1 [6, 1]
            # agg2 [1, 2]
            ("agg1", 0),
            ("agg2", 0),
            ("agg1", 0),
            ("agg1", 0),
            ("agg1", 0),
            ("agg1", 0),
            ("agg1", 0),
            ("agg2", 1),
            ("agg2", 1),
            ("agg1", 1),
            # New Batch
            #       2
            # agg1 [0]
            # agg2 [1]
            ("agg1", 2)]

        # At the end:
        #       0  1  2
        # agg1 [6, 1, 1]
        # agg2 [1, 2]
        # Normally agg1 - 0 must be flagged, but here they doesn't have enough buckets values

        dummy_doc_gen = DummyDocumentsGenerate()
        for aggregator, target_value in doc_to_generate:
            user_id = target_value
            hostname = aggregator
            doc_generated = dummy_doc_gen.generate_document({"user_id": user_id, "hostname": hostname})
            self.test_es.add_doc(doc_generated)

        analyzer.evaluate_model()
        self.assertEqual(analyzer.total_outliers, 0)

    def test_batch_whitelist_work_with_min_target_bucket(self):
        self.test_settings.change_configuration_path("/app/tests/unit_tests/files/terms_test_whitelist_batch.conf")
        analyzer = TermsAnalyzer("terms_dummy_test_batch_whitelist_within_float")
        # Recap:
        # min_target_buckets=4
        # trigger_sensitivity=5
        # trigger_on=high
        # trigger_method=float

        doc_to_generate = [
            # New batch:
            #       0  1  2
            # agg1 [3, 0, 1]
            # agg2 [1, 3, 2]
            ("agg1", 0, False),
            ("agg2", 0, False),
            ("agg1", 0, True),
            ("agg1", 0, False),
            ("agg2", 1, False),
            ("agg2", 1, False),
            ("agg2", 1, False),
            ("agg2", 2, False),
            ("agg2", 2, False),
            ("agg1", 2, False),
            # New batch
            #       2  3  4
            # agg1 [1, 0, 2]
            # agg2 [4, 3]
            ("agg2", 2, False),
            ("agg2", 2, False),
            ("agg2", 2, True),
            ("agg2", 2, False),
            ("agg1", 2, False),
            ("agg2", 3, False),
            ("agg2", 3, False),
            ("agg2", 3, False),
            ("agg1", 4, False),
            ("agg1", 4, False),
            # New batch
            #       4  5
            # agg1 [4, 1]
            ("agg1", 4, False),
            ("agg1", 4, False),
            ("agg1", 4, False),
            ("agg1", 4, False),
            ("agg1", 5, False)]

        # At the end:
        #       0  1  2  3  4
        # agg1 [3, 2, 2, 2, 6]
        # agg2 [1, 1, 6, 1]
        # So two outlier: agg1 - 4 and agg2 - 2.  But one of agg2 - 2 is whitelisted. So only 5 occurrences

        dummy_doc_gen = DummyDocumentsGenerate()
        for aggregator, target_value, is_whitelist in doc_to_generate:
            deployment_name = None
            if is_whitelist:
                deployment_name = "whitelist-deployment"
            user_id = target_value
            hostname = aggregator

            doc_generated = dummy_doc_gen.generate_document({"deployment_name": deployment_name, "user_id": user_id,
                                                             "hostname": hostname})
            self.test_es.add_doc(doc_generated)
        analyzer.evaluate_model()

        list_outliers = []
        for doc in es._scan():
            if "outliers" in doc["_source"]:
                list_outliers.append((doc["_source"]["outliers"]["aggregator"][0],
                                      doc["_source"]["outliers"]["term"][0]))

        self.assertEqual(list_outliers, [("agg1", "4") for _ in range(6)])

    def test_batch_whitelist_work_doent_match_outlier_in_across(self):
        self.test_settings.change_configuration_path("/app/tests/unit_tests/files/terms_test_whitelist_batch.conf")
        analyzer = TermsAnalyzer("terms_dummy_test_batch_whitelist_across_float")

        doc_to_generate = [
            # agg1 (0, 1, 2) -> 3 but with whitelist: (0, 2) -> 2
            # agg2 (0, 3, 4) -> 3
            ("agg1", 0, False),
            ("agg1", 1, True),
            ("agg2", 0, False),
            ("agg2", 0, False),
            ("agg1", 2, False),
            ("agg2", 3, False),
            ("agg2", 4, False)]

        dummy_doc_gen = DummyDocumentsGenerate()
        for aggregator, target_value, is_whitelist in doc_to_generate:
            deployment_name = None
            if is_whitelist:
                deployment_name = "whitelist-deployment"
            user_id = target_value
            hostname = aggregator

            doc_generated = dummy_doc_gen.generate_document({"deployment_name": deployment_name, "user_id": user_id,
                                                             "hostname": hostname})
            self.test_es.add_doc(doc_generated)

        analyzer.evaluate_model()

        list_outliers = []
        for doc in es._scan():
            if "outliers" in doc["_source"]:
                list_outliers.append((doc["_source"]["outliers"]["aggregator"][0],
                                      doc["_source"]["outliers"]["term"][0]))

        # We detect agg2 but not agg1
        self.assertEqual(list_outliers, [("agg2", "0"), ("agg2", "0"), ("agg2", "3"), ("agg2", "4")])

<<<<<<< HEAD
    def test_extract_additional_model_settings_no_terms_section(self):
        self.test_settings.change_configuration_path("/app/tests/unit_tests/files/terms_test_no_terms_section.conf")
        # Terms section not define produce a warning
        with self.assertLogs(logging.logger, level='WARNING'):
            TermsAnalyzer("terms_dummy_test")
=======
    def test_non_outlier_values_not_present_in_terms_for_first(self):
        dummy_doc_generate = DummyDocumentsGenerate()

        # Generate documents
        # Outlier document
        # index: 0
        # Non outlier
        self.test_es.add_doc(dummy_doc_generate.generate_document({"hostname": "one", "deployment_name": "one"}))
        # index: 1
        self.test_es.add_doc(dummy_doc_generate.generate_document({"hostname": "one", "deployment_name": "two"}))
        # index: 2
        self.test_es.add_doc(dummy_doc_generate.generate_document({"hostname": "one", "deployment_name": "two"}))
        # index: 3
        self.test_es.add_doc(dummy_doc_generate.generate_document({"hostname": "one", "deployment_name": "two"}))

        # Run analyzer
        self.test_settings.change_configuration_path("/app/tests/unit_tests/files/terms_test_01.conf")
        analyzer = TermsAnalyzer("terms_dummy_test_float_low")
        analyzer.evaluate_model()

        result = [elem for elem in es._scan()][0]

        self.assertEqual(result["_source"]["outliers"]["non_outlier_values_sample"], list())

    def test_non_outlier_values_not_present_in_terms_within(self):
        dummy_doc_generate = DummyDocumentsGenerate()

        # Generate documents
        # Outlier document
        # index: 0
        # Non outlier
        self.test_es.add_doc(dummy_doc_generate.generate_document({"hostname": "one", "deployment_name": "one"}))
        # index: 1
        self.test_es.add_doc(dummy_doc_generate.generate_document({"hostname": "one", "deployment_name": "two"}))
        # index: 2
        self.test_es.add_doc(dummy_doc_generate.generate_document({"hostname": "one", "deployment_name": "two"}))
        # index: 3
        # Outlier document
        self.test_es.add_doc(dummy_doc_generate.generate_document({"hostname": "one", "deployment_name": "two"}))
        # index: 4
        self.test_es.add_doc(dummy_doc_generate.generate_document({"hostname": "one", "deployment_name": "three"}))

        # Run analyzer
        self.test_settings.change_configuration_path("/app/tests/unit_tests/files/terms_test_01.conf")
        analyzer = TermsAnalyzer("terms_dummy_test_float_low")
        analyzer.evaluate_model()

        result = [elem for elem in es._scan()][4]

        self.assertEqual(result["_source"]["outliers"]["non_outlier_values_sample"], ["two"])

    def test_non_outlier_values_empty_terms_across(self):
        dummy_doc_generate = DummyDocumentsGenerate()

        # Generate documents
        # Outlier document
        # index: 0
        self.test_es.add_doc(dummy_doc_generate.generate_document({"hostname": "one"}))
        # Non outlier
        # index: 1
        self.test_es.add_doc(dummy_doc_generate.generate_document({"hostname": "two", "deployment_name": "one"}))
        # index: 2
        self.test_es.add_doc(dummy_doc_generate.generate_document({"hostname": "two", "deployment_name": "two"}))
        # index: 3
        self.test_es.add_doc(dummy_doc_generate.generate_document({"hostname": "two", "deployment_name": "three"}))
        # Outlier document
        # index 4
        self.test_es.add_doc(dummy_doc_generate.generate_document({"hostname": "three"}))
        # index: 4

        # Run analyzer
        self.test_settings.change_configuration_path("/app/tests/unit_tests/files/terms_test_01.conf")
        analyzer = TermsAnalyzer("terms_across_dummy_test_float_low")
        analyzer.evaluate_model()

        result = [elem for elem in es._scan()][4]

        self.assertEqual(result["_source"]["outliers"]["non_outlier_values_sample"], list())
>>>>>>> d2fd14d7
<|MERGE_RESOLUTION|>--- conflicted
+++ resolved
@@ -600,13 +600,12 @@
         # We detect agg2 but not agg1
         self.assertEqual(list_outliers, [("agg2", "0"), ("agg2", "0"), ("agg2", "3"), ("agg2", "4")])
 
-<<<<<<< HEAD
     def test_extract_additional_model_settings_no_terms_section(self):
         self.test_settings.change_configuration_path("/app/tests/unit_tests/files/terms_test_no_terms_section.conf")
         # Terms section not define produce a warning
         with self.assertLogs(logging.logger, level='WARNING'):
             TermsAnalyzer("terms_dummy_test")
-=======
+
     def test_non_outlier_values_not_present_in_terms_for_first(self):
         dummy_doc_generate = DummyDocumentsGenerate()
 
@@ -684,5 +683,4 @@
 
         result = [elem for elem in es._scan()][4]
 
-        self.assertEqual(result["_source"]["outliers"]["non_outlier_values_sample"], list())
->>>>>>> d2fd14d7
+        self.assertEqual(result["_source"]["outliers"]["non_outlier_values_sample"], list())