import unittest

import json
import copy

from helpers.singletons import settings
from helpers.housekeeping import HousekeepingJob
from tests.unit_tests.test_stubs.test_stub_es import TestStubEs

test_file_no_whitelist_path_config = "/app/tests/unit_tests/files/housekeeping_no_whitelist.conf"
test_file_whitelist_path_config = "/app/tests/unit_tests/files/whitelist_tests_01.conf"
doc_without_outlier_test_file = json.load(open("/app/tests/unit_tests/files/doc_without_outlier.json"))
doc_with_outlier_test_file = json.load(open("/app/tests/unit_tests/files/doc_with_outlier.json"))


class TestHousekeeping(unittest.TestCase):
    def setUp(self):
        self.test_es = TestStubEs()

    def tearDown(self):
        self.test_es.restore_es()
        settings._restore_default_configuration_path()

<<<<<<< HEAD
    def test_housekeeping_correctly_remove_whitelist(self):
        settings._change_configuration_path(test_file_no_whitelist_path_config)
=======
    def test_housekeeping_correctly_remove_whitelisted_outlier_when_file_modification(self):
        backup_args_config = settings.args.config[:]
        settings.args.config = [test_file_no_whitelist_path_config]
>>>>>>> f4d09296
        housekeeping = HousekeepingJob()

        # Add document to "Database"
        doc_with_outlier = copy.deepcopy(doc_with_outlier_test_file)
        self.test_es.add_doc(doc_with_outlier)

        # Update configuration (read new config and append to default)
        with open(test_file_whitelist_path_config, 'r') as test_file:
            filecontent = test_file.read()

        with open(test_file_no_whitelist_path_config, 'a') as test_file:
            test_file.write(filecontent)

        housekeeping.execute_housekeeping()

        # Fetch result
        result = [elem for elem in self.test_es.scan()][0]

        # Compute expected result:
        doc_without_outlier = copy.deepcopy(doc_without_outlier_test_file)

<<<<<<< HEAD
        self.assertEqual(result, doc_without_outlier)
=======
        # Restore configuration
        settings.args.config = backup_args_config

        self.assertEqual(result, doc_without_outlier)

    def test_housekeeping_not_execute_no_whitelist_parameter_change(self):
        backup_args_config = settings.args.config[:]
        settings.args.config = [test_file_no_whitelist_path_config]
        housekeeping = HousekeepingJob()

        # Add document to "Database"
        doc_with_outlier = copy.deepcopy(doc_with_outlier_test_file)
        self.test_es.add_doc(doc_with_outlier)

        # Update configuration (create new section and append to default)
        filecontent = "[dummy_section]\nparam=1"

        with open(test_file_no_whitelist_path_config, 'a') as test_file:
            test_file.write(filecontent)

        housekeeping.execute_housekeeping()

        # Fetch result
        result = [elem for elem in self.test_es.scan()][0]

        # Restore configuration
        settings.args.config = backup_args_config

        self.assertEqual(result, doc_with_outlier)
>>>>>>> f4d09296
<|MERGE_RESOLUTION|>--- conflicted
+++ resolved
@@ -21,14 +21,8 @@
         self.test_es.restore_es()
         settings._restore_default_configuration_path()
 
-<<<<<<< HEAD
-    def test_housekeeping_correctly_remove_whitelist(self):
+    def test_housekeeping_correctly_remove_whitelisted_outlier_when_file_modification(self):
         settings._change_configuration_path(test_file_no_whitelist_path_config)
-=======
-    def test_housekeeping_correctly_remove_whitelisted_outlier_when_file_modification(self):
-        backup_args_config = settings.args.config[:]
-        settings.args.config = [test_file_no_whitelist_path_config]
->>>>>>> f4d09296
         housekeeping = HousekeepingJob()
 
         # Add document to "Database"
@@ -49,12 +43,6 @@
 
         # Compute expected result:
         doc_without_outlier = copy.deepcopy(doc_without_outlier_test_file)
-
-<<<<<<< HEAD
-        self.assertEqual(result, doc_without_outlier)
-=======
-        # Restore configuration
-        settings.args.config = backup_args_config
 
         self.assertEqual(result, doc_without_outlier)
 
@@ -81,5 +69,4 @@
         # Restore configuration
         settings.args.config = backup_args_config
 
-        self.assertEqual(result, doc_with_outlier)
->>>>>>> f4d09296
+        self.assertEqual(result, doc_with_outlier)