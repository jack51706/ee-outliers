from helpers.singletons import es


class TestStubEs:

    def __init__(self):
        # Init test stub es
        self.list_data = dict()
        self.id = 0
        self.default_es_methods = self._get_default_es_methods()
        self.apply_new_es()

    @staticmethod
    def _get_default_es_methods():
        # could not do deepcopy due to "TypeError: cannot serialize '_io.TextIOWrapper' object"
        return {
                "default_bulk_flush_size": es.BULK_FLUSH_SIZE,
                "default_init": es.__init__,
                "default_init_connection": es.init_connection,
<<<<<<< HEAD
                "default_scan": es.scan,
                "default_count_documents": es.count_documents,
=======
                "default_scan": es._scan,
                "default_count_documents": es._count_documents,
                "default_update_es": es._update_es,
>>>>>>> 0722b9d5
                "default_remove_all_outliers": es.remove_all_outliers,
                "default_flush_bulk_actions": es.flush_bulk_actions
            }

    def apply_new_es(self):
        es.BULK_FLUSH_SIZE = 0
        es.__init__ = self.new_init
        es.init_connection = self.init_connection
<<<<<<< HEAD
        es.scan = self.scan
        es.count_documents = self.count_documents
=======
        es._scan = self._scan
        es._count_documents = self._count_documents
        es._update_es = self._update_es
>>>>>>> 0722b9d5
        es.remove_all_outliers = self.remove_all_outliers
        es.flush_bulk_actions = self.flush_bulk_actions

    def restore_es(self):
        es.BULK_FLUSH_SIZE = self.default_es_methods["default_bulk_flush_size"]
        es.__init__ = self.default_es_methods["default_init"]
        es.init_connection = self.default_es_methods["default_init_connection"]
<<<<<<< HEAD
        es.scan = self.default_es_methods["default_scan"]
        es.count_documents = self.default_es_methods["default_count_documents"]
=======
        es._scan = self.default_es_methods["default_scan"]
        es._count_documents = self.default_es_methods["default_count_documents"]
        es._update_es = self.default_es_methods["default_update_es"]
>>>>>>> 0722b9d5
        es.remove_all_outliers = self.default_es_methods["default_remove_all_outliers"]
        es.flush_bulk_actions = self.default_es_methods["default_flush_bulk_actions"]
        es.bulk_actions = list()

    def new_init(self, settings=None, logging=None):
        pass

    def init_connection(self):
        return None

    def _scan(self, index="", search_range=None, bool_clause=None, sort_clause=None, query_fields=None,
              search_query=None, model_settings=None):
        for element in self.list_data.values():
            yield element

    def _count_documents(self, index="", bool_clause=None, query_fields=None, search_query=None, model_settings=None):
        return len(self.list_data)

    def remove_all_outliers(self):
        self.list_data = dict()

    def flush_bulk_actions(self, refresh=False):
        if len(es.bulk_actions) == 0:
            return

        for bulk in es.bulk_actions:
            if bulk['_op_type'] == 'update':
                data = {
                    "_source": bulk['doc'],
                    "_id": bulk['_id']
                }
                if '_type' in bulk:
                    data['_type'] = bulk['_type']
                if '_index' in bulk:
                    data['_index'] = bulk['_index']
                self.list_data[bulk['_id']] = data
            else:
                raise KeyError('Unknown bulk action: "' + bulk['_op_type'] + '"')
        es.bulk_actions = []

    def add_data(self, dictionary_data):
        """
        Add "fake" data, that can be return by custom elastic search

        :param dictionary_data: dictionary with key and value (key with the format: key1.key2.key3)
        """
        source = {}
        for key, val in dictionary_data.items():
            self._create_dict_based_on_key(source, key, val)
        data = {
            "_source": source,
            "_id": self.id
        }
        self.id += 1
        self.add_doc(data)

    def add_doc(self, doc):
        if doc['_id'] in self.list_data:
            raise KeyError("Key " + str(doc['_id']) + " already exist in testStubEs")
        self.list_data[doc['_id']] = doc

    def add_multiple_docs(self, list_doc):
        for doc in list_doc:
            self.add_doc(doc)

    def _create_dict_based_on_key(self, doc, key, data):
        self.list_key = key.split(".")

        if len(self.list_key) == 1:
            if key in doc:
                if isinstance(doc[key], list):
                    doc[key].append(data)
                else:
                    old_data = doc[key]
                    doc[key] = [old_data, data]
            else:
                doc[key] = data
        else:
            first_key = self.list_key[0]
            if first_key in doc:
                if isinstance(doc[first_key], dict):
                    self._create_dict_based_on_key(doc[first_key], ".".join(self.list_key[1:]), data)
                else:
                    raise ValueError("Key: " + str(first_key) + " have already a value that isn't a dictionary")
            else:
                doc[first_key] = dict()
                self._create_dict_based_on_key(doc[first_key], ".".join(self.list_key[1:]), data)<|MERGE_RESOLUTION|>--- conflicted
+++ resolved
@@ -17,14 +17,8 @@
                 "default_bulk_flush_size": es.BULK_FLUSH_SIZE,
                 "default_init": es.__init__,
                 "default_init_connection": es.init_connection,
-<<<<<<< HEAD
-                "default_scan": es.scan,
-                "default_count_documents": es.count_documents,
-=======
                 "default_scan": es._scan,
                 "default_count_documents": es._count_documents,
-                "default_update_es": es._update_es,
->>>>>>> 0722b9d5
                 "default_remove_all_outliers": es.remove_all_outliers,
                 "default_flush_bulk_actions": es.flush_bulk_actions
             }
@@ -33,14 +27,8 @@
         es.BULK_FLUSH_SIZE = 0
         es.__init__ = self.new_init
         es.init_connection = self.init_connection
-<<<<<<< HEAD
-        es.scan = self.scan
-        es.count_documents = self.count_documents
-=======
         es._scan = self._scan
         es._count_documents = self._count_documents
-        es._update_es = self._update_es
->>>>>>> 0722b9d5
         es.remove_all_outliers = self.remove_all_outliers
         es.flush_bulk_actions = self.flush_bulk_actions
 
@@ -48,14 +36,8 @@
         es.BULK_FLUSH_SIZE = self.default_es_methods["default_bulk_flush_size"]
         es.__init__ = self.default_es_methods["default_init"]
         es.init_connection = self.default_es_methods["default_init_connection"]
-<<<<<<< HEAD
-        es.scan = self.default_es_methods["default_scan"]
-        es.count_documents = self.default_es_methods["default_count_documents"]
-=======
         es._scan = self.default_es_methods["default_scan"]
         es._count_documents = self.default_es_methods["default_count_documents"]
-        es._update_es = self.default_es_methods["default_update_es"]
->>>>>>> 0722b9d5
         es.remove_all_outliers = self.default_es_methods["default_remove_all_outliers"]
         es.flush_bulk_actions = self.default_es_methods["default_flush_bulk_actions"]
         es.bulk_actions = list()
