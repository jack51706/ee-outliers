import json
import unittest

import copy

from helpers.singletons import es
from helpers.outlier import Outlier
from tests.unit_tests.test_stubs.test_stub_es import TestStubEs
from tests.unit_tests.utils.dummy_documents_generate import DummyDocumentsGenerate

doc_without_outlier_test_file = json.load(open("/app/tests/unit_tests/files/doc_without_outlier.json"))
doc_with_outlier_with_derived_timestamp_test_file = json.load(
                                    open("/app/tests/unit_tests/files/doc_with_outlier_with_derived_timestamp.json"))


class TestTestStubEs(unittest.TestCase):
    def setUp(self):
        self.test_es = TestStubEs()

    def tearDown(self):
        self.test_es.restore_es()

    @staticmethod
    def _get_example_dictionary_key_value_and_expected():
        dictionary_value = {
            "key.test": 1,
            "key.key2.ok": "test",
            "new.test": [12, "ok"]
        }
        expected_result = [{
            "_source": {
                'key': {
                    'test': 1,
                    'key2': {
                        'ok': 'test'
                    }
                },
                'new': {
                    'test': [12, 'ok']
                }
            },
            "_id": 0
        }]
        return dictionary_value, expected_result

    @staticmethod
    def _get_example_doc():
        return {
            '_source': {
                'key': {
                    'test': 'value'
                }
            },
            '_id': 3
        }

    def _generate_documents(self, nbr_generate):
        dummy_doc_gen = DummyDocumentsGenerate()
        all_doc = dummy_doc_gen.create_documents(nbr_generate)
        self.test_es.add_multiple_docs(all_doc)

    def test_add_one_data_correctly_encode(self):
        dictionary_value, expected_result = self._get_example_dictionary_key_value_and_expected()
        self.test_es.add_data(dictionary_value)
        self.assertEqual([elem for elem in es._scan()], expected_result)

    def test_no_data_count_zero_document(self):
        self.assertEqual(es._count_documents(), 0)

    def test_no_data_scan_return_empty_list(self):
        self.assertEqual([elem for elem in es._scan()], [])

    def test_generate_data_count_number_results_of_scan(self):
        nbr_generate = 5
        self._generate_documents(nbr_generate)
        result = [elem for elem in es._scan()]
        self.assertEqual(len(result), nbr_generate)

    def test_generate_data_check_result_count_documents(self):
        nbr_generate = 5
        self._generate_documents(nbr_generate)
        self.assertEqual(es._count_documents(), nbr_generate)

    def test_remove_outliers_give_empty_list(self):
        nbr_generate = 5
        self._generate_documents(nbr_generate)
        es.remove_all_outliers()
        result = [elem for elem in es._scan()]
        self.assertEqual(len(result), 0)

    def test_remove_outliers_give_zero_count_documents(self):
        nbr_generate = 5
        self._generate_documents(nbr_generate)
        es.remove_all_outliers()
        self.assertEqual(es._count_documents(), 0)

<<<<<<< HEAD
=======
    def test_update_es_correctly_work(self):
        dictionary_value = self._get_example_dictionary_key_value_and_expected()[0]
        self.test_es.add_data(dictionary_value)
        result = [elem for elem in es._scan()][0]
        result["_source"]["key"]["test"] = "update_value"
        es._update_es(result)
        new_result = [elem for elem in es._scan()][0]
        self.assertEqual(new_result, result)

>>>>>>> 0722b9d5
    def test_add_doc_same_id_raise_error(self):
        data = self._get_example_doc()
        self.test_es.add_doc(data)
        with self.assertRaises(KeyError):
            self.test_es.add_doc(data)

    def test_flush_bulk_actions_using_one_save_outlier(self):
        doc_with_outlier_with_derived_timestamp = copy.deepcopy(doc_with_outlier_with_derived_timestamp_test_file)
        doc_with_outlier_with_derived_timestamp.pop('sort')  # field add by es
        doc_with_outlier_with_derived_timestamp.pop('_score')  # field add by es
        doc_without_outlier = copy.deepcopy(doc_without_outlier_test_file)
        test_outlier = Outlier(outlier_type="dummy type", outlier_reason="dummy reason",
                               outlier_summary="dummy summary", doc=doc_without_outlier)
        test_outlier.outlier_dict["observation"] = "dummy observation"

        es.save_outlier(test_outlier)
        result = [elem for elem in es._scan()][0]
        self.assertEqual(result, doc_with_outlier_with_derived_timestamp)<|MERGE_RESOLUTION|>--- conflicted
+++ resolved
@@ -94,18 +94,6 @@
         es.remove_all_outliers()
         self.assertEqual(es._count_documents(), 0)
 
-<<<<<<< HEAD
-=======
-    def test_update_es_correctly_work(self):
-        dictionary_value = self._get_example_dictionary_key_value_and_expected()[0]
-        self.test_es.add_data(dictionary_value)
-        result = [elem for elem in es._scan()][0]
-        result["_source"]["key"]["test"] = "update_value"
-        es._update_es(result)
-        new_result = [elem for elem in es._scan()][0]
-        self.assertEqual(new_result, result)
-
->>>>>>> 0722b9d5
     def test_add_doc_same_id_raise_error(self):
         data = self._get_example_doc()
         self.test_es.add_doc(data)
