--- conflicted
+++ resolved
@@ -41,7 +41,6 @@
         self.start_timestamp += datetime.timedelta(seconds=1)
         return self.start_timestamp
 
-<<<<<<< HEAD
     def generate_document(self, specific_value={}):
         """
         Generate a document
@@ -50,6 +49,7 @@
         - create_outlier
         - nbr_tags
         - index
+        - filename
         - slave_name
         - hostname
         - deployment_name
@@ -65,12 +65,6 @@
         :param specific_value: dictionary where value can be setup
         :return: the document
         """
-=======
-    def generate_document(self, create_outlier=False, nbr_tags=1, index=None, filename=None, slave_name=None,
-                          hostname=None, deployment_name=None, user_id=None, test_hex_value=None,
-                          test_base64_value=None, test_url_value=None, command_query=None, command_name=None,
-                          outlier_summary=None, outlier_observation=None):
->>>>>>> dbb6b67c
         doc_date_time = self._generate_date()
         str_date = doc_date_time.strftime("%Y.%m.%d")
 
@@ -82,30 +76,17 @@
             '_type': "doc",
             '_id': self.id,
             '_version': 2,
-<<<<<<< HEAD
             '_source': self._generate_source(doc_date_time, specific_value)
-=======
-            '_source': self._generate_source(doc_date_time, create_outlier, nbr_tags, filename, slave_name, hostname,
-                                             deployment_name, user_id, test_hex_value, test_base64_value,
-                                             test_url_value, command_query, command_name, outlier_summary,
-                                             outlier_observation)
->>>>>>> dbb6b67c
         }
         self.id += 1
         return doc
 
-<<<<<<< HEAD
     def _generate_source(self, doc_date_time, specific_value):
-=======
-    def _generate_source(self, doc_date_time, create_outlier, nbr_tags, filename, slave_name, hostname, deployment_name,
-                         user_id, test_hex_value, test_base64_value, test_url_value, command_query, command_name,
-                         outlier_summary, outlier_observation):
->>>>>>> dbb6b67c
         # Example: 2018-08-23T10:48:16.200315+00:00
         str_timestamp = self._date_time_to_timestamp(doc_date_time)
 
-        if filename is None:
-            filename = random.choice(all_possible_filename)
+        if "filename" not in specific_value:
+            specific_value["filename"] = random.choice(all_possible_filename)
 
         if "slave_name" not in specific_value:
             specific_value["slave_name"] = random.choice(all_possible_slave_name)
@@ -120,8 +101,8 @@
             '@version': '1',
             'slave_name': specific_value["slave_name"],
             'type': random.choice(all_possible_doc_source_type),
-            'filename': filename,
-            'meta': self._generate_meta(doc_date_time, filename, specific_value),
+            'filename': specific_value["filename"],
+            'meta': self._generate_meta(doc_date_time, specific_value["filename"], specific_value),
             'test': self._generate_test_data(specific_value)
         }
         if "create_outlier" in specific_value:
